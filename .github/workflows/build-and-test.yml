name: Build & test plugin

on:
  workflow_dispatch:
  pull_request:

jobs:
  build-and-test:
    runs-on: ubuntu-latest
    defaults:
      run:
        shell: bash -l {0}

    steps:
<<<<<<< HEAD
=======
      - name: Setup enviroment
        uses: scipion-chem/.github/.github/composites/install-scipion@main

>>>>>>> 5f348025
      - name: Checkout repository
        uses: actions/checkout@v4
        with:
          ref: ${{ github.head_ref }}

<<<<<<< HEAD
      - name: Setup enviroment
        uses: scipion-chem/.github/.github/composites/install-scipion@main

=======
>>>>>>> 5f348025
      - name: Install plugin from pull request
        working-directory: ${{ github.workspace }}
        run: ../scipion/scipion3 installp -p . --devel

      - name: Run tests
        working-directory: ${{ github.workspace }}/${{ vars.FOLDER_WITH_VERSION }}
        run: |
          ../../scipion/scipion3 tests --grep pwchem
          pip install --user scipion-testrunner
          scipion_testrunner ${{ github.workspace }}/../scipion/scipion3 ${{ vars.FOLDER_WITH_VERSION }} --noGpu --testData=testData.json<|MERGE_RESOLUTION|>--- conflicted
+++ resolved
@@ -12,23 +12,14 @@
         shell: bash -l {0}
 
     steps:
-<<<<<<< HEAD
-=======
-      - name: Setup enviroment
-        uses: scipion-chem/.github/.github/composites/install-scipion@main
-
->>>>>>> 5f348025
       - name: Checkout repository
         uses: actions/checkout@v4
         with:
           ref: ${{ github.head_ref }}
 
-<<<<<<< HEAD
       - name: Setup enviroment
         uses: scipion-chem/.github/.github/composites/install-scipion@main
 
-=======
->>>>>>> 5f348025
       - name: Install plugin from pull request
         working-directory: ${{ github.workspace }}
         run: ../scipion/scipion3 installp -p . --devel
