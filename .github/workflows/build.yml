--- conflicted
+++ resolved
@@ -45,16 +45,10 @@
 
     # Install plugin from the pull request using the Scipion3 installp command
     - name: Install plugin from pull request
-      working-directory: ${{ github.workspace }}
-<<<<<<< HEAD
-      run: |
-        # Install the repository from the pull request
-        ${{ github.workspace }}/../scipion/scipion3 installp -p . --devel
+      working-directory: ${{ github.workspace }}/../
+      run: scipion/scipion3 installp -p . --devel
     
     # Run test
     - name: Run test
       working-directory: ${{ github.workspace }}/../
-      run: scipion/scipion3 tests pwchem.tests.tests_sequences.TestGenerateSequences
-=======
-      run: ../scipion/scipion3 installp -p . --devel
->>>>>>> 347fb0f6
+      run: scipion/scipion3 tests pwchem.tests.tests_sequences.TestGenerateSequences