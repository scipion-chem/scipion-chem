# -*- coding: utf-8 -*-
# **************************************************************************
# *
# * Authors: Daniel Del Hoyo (ddelhoyo@cnb.csic.es)
# *
# * Unidad de  Bioinformatica of Centro Nacional de Biotecnologia , CSIC
# *
# * This program is free software; you can redistribute it and/or modify
# * it under the terms of the GNU General Public License as published by
# * the Free Software Foundation; either version 2 of the License, or
# * (at your option) any later version.
# *
# * This program is distributed in the hope that it will be useful,
# * but WITHOUT ANY WARRANTY; without even the implied warranty of
# * MERCHANTABILITY or FITNESS FOR A PARTICULAR PURPOSE.  See the
# * GNU General Public License for more details.
# *
# * You should have received a copy of the GNU General Public License
# * along with this program; if not, write to the Free Software
# * Foundation, Inc., 59 Temple Place, Suite 330, Boston, MA
# * 02111-1307  USA
# *
# *  All comments concerning this program package may be sent to the
# *  e-mail address 'you@yourinstitution.email'
# *
# **************************************************************************


"""
This protocol is used to manually define structural regions from coordinates, residues or docked small molecules

"""
import csv
import math
from collections import defaultdict
from pathlib import Path

from scipy.spatial import distance
from scipy.cluster.hierarchy import linkage, fcluster
from Bio.PDB.ResidueDepth import get_surface

from pyworkflow.protocol import params
from pyworkflow.utils import Message
from pwem.protocols import EMProtocol

from pwchem.objects import SetOfStructROIs, StructROI
from pwchem.utils import *
from pwchem import Plugin
from pwchem.constants import *

COORDS, RESIDUES, LIGANDS, PPI, NRES = 0, 1, 2, 3, 4
INTERACTIONSFILENAME = "interacting_residues.csv"

class ProtDefineStructROIs(EMProtocol):
    """
    Defines a set of structural ROIs from a set of coordinates / residues / predocked ligands
    """
    _label = 'Define structural ROIs'
    typeChoices = ['Coordinates', 'Residues', 'Ligand', 'Protein-Protein Interface', 'Near Residues']

    # -------------------------- DEFINE param functions ----------------------
    def _defineClusterParams(self, group, condition='True'):
      group.addParam('clusterDiff', params.BooleanParam, default=False,
                     label='Cluster ROIs from different definitions: ',
                     help='Whether to cluster the ROIs from the different lines defined.')

      group.addParam('maxIntraDistance', params.FloatParam, default='2.0', condition=condition,
                     label='Maximum distance between ROI points (A): ',
                     help='Maximum distance between two pocket atoms to considered them same pocket')

      group.addParam('surfaceCoords', params.BooleanParam, default=True,
                     label='Map coordinates to surface? ',
                     help='Whether to map the input coordinates (from the residues, coordinates, or ligand) to the '
                          'closest surface coordinates or use them directly.')
      group.addParam('maxDepth', params.FloatParam, default='3.0',
                     label='Maximum atom depth (A): ', condition='surfaceCoords',
                     help='Maximum atom distance to the surface to be considered and mapped')
      return group

    def _defineParams(self, form):
        """ """
        form.addSection(label=Message.LABEL_INPUT)
        group = form.addGroup('Input')
        group.addParam('inputAtomStruct', params.PointerParam, pointerClass='AtomStruct',
                      allowsNull=True, label="Input AtomStruct: ",
                      help='Select the AtomStruct object where the structural ROIs will be defined.'
                           'It only can be empty if the input is a SetOfSmallMolecules docked (with AtomStruct)')

        group = form.addGroup('Origin')
        group.addParam('origin', params.EnumParam, default=RESIDUES,
                      label='Extract ROIs from: ', choices=self.typeChoices,
                      help='The ROIs will be defined from a set of elements of this type')

        line = group.addLine('Coordinates: ', condition='origin=={}'.format(COORDS),
                             help='Coordinates of the defiend ROI')
        line.addParam('coordX', params.IntParam, default=10, label='X: ')
        line.addParam('coordY', params.IntParam, default=10, label='Y: ')
        line.addParam('coordZ', params.IntParam, default=10, label='Z: ')

        group.addParam('chain_name', params.StringParam,
                       allowsNull=False, label='Chain of interest:', condition='origin in [{}, {}]'.
                       format(RESIDUES, PPI),
                       help='Specify the chain of the residue of interest')
        group.addParam('resPosition', params.StringParam, condition='origin=={}'.format(RESIDUES),
                       allowsNull=False, label='Residues of interest',
                       help='Specify the residue to define a region of interest.\n'
                            'You can either select a single residue or a range '
                            '(it will take into account the first and last residues selected)')

        group.addParam('extLig', params.BooleanParam, default=True, condition='origin=={}'.format(LIGANDS),
                       label='Input is a external molecule? ',
                       help='Whether the ligand is docked in a external molecule or in the AtomStruct itself')

        group.addParam('inSmallMols', params.PointerParam, pointerClass='SetOfSmallMolecules',
                      condition='origin=={} and extLig'.format(LIGANDS), allowsNull=True,
                      label='Input molecules: ', help='Predocked molecules which will define the protein pockets')

        group.addParam('ligName', params.StringParam,
                       condition='origin=={} and extLig'.format(LIGANDS),
                       label='Ligand name: ', help='Specific ligand of the set')

        group.addParam('molName', params.StringParam,
                       condition='origin=={} and not extLig'.format(LIGANDS),
                       label='Molecule name: ', help='Name of the HETATM molecule in the AtomStruct')
        group.addParam('remMol', params.BooleanParam, default=False, label='Remove molecule from structure: ',
                       condition='origin=={} and not extLig'.format(LIGANDS),
                        help='Whether to remove the molecule from the output structure in which the ROIs are defined')

        group.addParam('chain_name2', params.StringParam,
                       allowsNull=False, label='Chain of interest 2: ', condition='origin=={}'.format(PPI),
                       help='Select the second protein chain to determine its interface with the first chain')
        group.addParam('ppiDistance', params.FloatParam, default='3.0',
                       label='Interface distance (A): ', condition='origin=={}'.format(PPI),
                       help='Maximum distance between two chain atoms to considered them part of the interface')

        group.addParam('resNRes', params.StringParam, default='', label='Residue pattern: ',
                       condition='origin=={}'.format(NRES),
                       help='Define a ROI by specifying the number of residues of a specific type that must be near '
                            'each other. Use the 3 letters code, comma separated. '
                            '\ne.g: 3 cysteines: "CYS, CYS, CYS"')
        group.addParam('resDistance', params.FloatParam, default='5.0', condition='origin=={}'.format(NRES),
                       label='Maximum distance between the residues (A): ',
                       help='Maximum distance between the center of mass of two residues to consider them part '
                            'of the ROI.')
        group.addParam('linkNRes', params.EnumParam, default=0, label='Clustering linkage type for near residues: ',
                       choices=['Single', 'Complete', 'Average', 'Centroid', 'Median', 'Ward'],
                       condition='origin=={}'.format(NRES),
                       help='Define the type of linkage oof the clustering that will define the Near Residues ROI.\n'
                            'Single linkage will group residues where each of them is closer than the threshold to at '
                            'least one other residue.\nComplete linkage will require all residue pairs to be closer '
                            'than the threshold, which will lead to more "globular" regions')

        group.addParam('addROI', params.LabelParam, label='Add defined ROI: ',
                       help='Use this wizard to store the defined ROI in the list')


        group.addParam('inROIs', params.TextParam, width=70, default='',
                       label='List of input ROIs: ',
                       help='Inputs to define the structural ROI.\n'
                            'The coordinates of the interface atoms will be mapped to surface points closer than '
                            'maxDepth and points closer than maxIntraDistance will be considered the same pocket')

        group = form.addGroup('ROI definition')
        group = self._defineClusterParams(group)

        form.addSection(label='Input Pointers')
        form.addParam('inputPointerLabels', params.LabelParam, important=True,
                      label='Records of inputs. Do not modify manually',
                      help='This is a list of the input pointer to keep track of the inputs received.\n'
                           'It is automatically updated with the first section wizards.\n'
                           'Manual modification (adding inputs from the lens) will have no actual impact on the '
                           'protocol performance')
        form.addParam('inputPointers', params.MultiPointerParam, pointerClass="SetOfSmallMolecules",
                      label='Input Pointers: ', allowsNull=True,
                      help='This is a list of the input pointer to keep track of the inputs received.\n'
                           'It is automatically updated with the first section wizards.\n'
                           'Manual modification (adding inputs from the lens) will have no actual impact on the '
                           'protocol performance')

    # --------------------------- STEPS functions ------------------------------
    def _insertAllSteps(self):
        # Insert processing steps
        self._insertFunctionStep('getSurfaceStep')
        self._insertFunctionStep('definePocketsStep')
        self._insertFunctionStep('defineOutputStep')

    def getSurfaceStep(self):
        inFile = self.getProteinFileName()
        inExt = os.path.splitext(inFile)[1]
        parser = MMCIFParser() if inExt == '.cif' else PDBParser()
        if self.origin.get() == LIGANDS and not self.extLig:
            inFile = cleanPDB(self.getProteinFileName(), os.path.abspath(self._getExtraPath(f'cleanPDB{inExt}')),
                              waters=True, hetatm=True)

        structure = parser.get_structure(self.getProteinName(), inFile)
        self.structModel = structure[0]
        self.structSurface = get_surface(self.structModel,
                                         MSMS=Plugin.getProgramHome(MGL_DIC, 'MGLToolsPckgs/binaries/msms'))

    def definePocketsStep(self):
        coordsDefined = []
        for roiStr in self.inROIs.get().split('\n'):
            if roiStr.strip():
                pocketCoords = self.getOriginCoords(roiStr)
                if self.surfaceCoords:
                    pocketCoords = self.mapSurfaceCoords(pocketCoords)

                coordsDefined += clusterSurfaceCoords(pocketCoords, self.maxIntraDistance.get())

        if self.clusterDiff.get():
            coordsDefined = [item for sublist in coordsDefined for item in sublist]
            self.coordsClusters = clusterSurfaceCoords(coordsDefined, self.maxIntraDistance.get())
        else:
            self.coordsClusters = coordsDefined

    def defineOutputStep(self):
        inpStruct = self.inputAtomStruct.get()
        inFile = self.getProteinFileName()
        newPDBFile = self._getPath(os.path.basename(inFile))
        newPDBFile = self.checkLigands(inFile, newPDBFile)

        outPockets = SetOfStructROIs(filename=self._getPath('StructROIs.sqlite'))
        for i, clust in enumerate(self.coordsClusters):
            pocketFile = self._getExtraPath(f'pocketFile_{i}.cif')
            createPocketFile(clust, i+1, pocketFile)
            pocket = StructROI(pocketFile, newPDBFile)
            if str(type(inpStruct).__name__) == 'SchrodingerAtomStruct':
                pocket._maeFile = String(os.path.relpath(inpStruct.getFileName()))
            pocket.calculateContacts()
            pocket.setVolume(pocket.getPocketVolume())
            outPockets.append(pocket)

        if len(outPockets) > 0:
            outPockets.buildPDBhetatmFile()
            #check if there are interacting residues (option PPIs)
            interactionsFile = Path(self._getExtraPath(INTERACTIONSFILENAME))
            if interactionsFile.exists():
                outPockets.setInteractingResiduesFile(interactionsFile)
            self._defineOutputs(outputStructROIs=outPockets)



    # --------------------------- INFO functions -----------------------------------
    def _summary(self):
        summary = []
        interactingResidues = self._getExtraPath(INTERACTIONSFILENAME)
        if os.path.exists(interactingResidues):
            summary.append(f"A file with the information of the PPI interacting residues "
                           f"was created in {interactingResidues}")
        return summary

    def _methods(self):
        methods = []
        return methods

    def _validate(self):
        errors = []
        if not self.inputAtomStruct.get():
            errors.append('You must specify an input structure')

        for roiStr in self.inROIs.get().split('\n'):
          if roiStr.strip():
            jSonStr = ':'.join(roiStr.split(':')[1:]).strip()
            jDic = json.loads(jSonStr)
            roiKey = roiStr.split()[1].strip()
            if roiKey == 'Near_Residues:':
              residueTypes = jDic['residues'].split(',')
              residueTypes = [res.strip().upper() for res in residueTypes]
              for res in residueTypes:
                  if not res in RESIDUES3TO1:
                      errors.append('Cannot recognize residue {}'.format(res))

        return errors

    # --------------------------- UTILS functions -----------------------------------
    def checkLigands(self, inFile, newPDBFile):
      ligToRem = []
      for roiStr in self.inROIs.get().split('\n'):
        if roiStr.strip():
          jSonStr = ':'.join(roiStr.split(':')[1:]).strip()
          jDic = json.loads(jSonStr)
          roiKey = roiStr.split()[1].strip()
          if roiKey == 'Ligand:' and jDic['remove'] == 'True':
            ligToRem.append(jDic['molName'])

      if ligToRem:
        newPDBFile = cleanPDB(inFile, newPDBFile, het2rem=ligToRem)
      else:
        shutil.copy(inFile, newPDBFile)
      return newPDBFile

    def getProteinFileName(self):
        cifFile = self._getCifFile()
        if not os.path.exists(cifFile):
          inpFile = self.inputAtomStruct.get().getFileName()
          cifFromASFile(inpFile, cifFile)
        return cifFile

    def getProteinName(self):
      return os.path.splitext(os.path.basename(self.getProteinFileName()))[0]

    def getPrevPointersIds(self, prevPointers):
      ids = []
      for p in prevPointers:
        ids.append(p.get().getObjId())
      return ids

    def getNewPointers(self):
      prevPointers = self.inputPointers
      prevIds = self.getPrevPointersIds(prevPointers)
      newObj = self.inSmallMols.get()
      newId = newObj.getObjId()
      if newId not in prevIds:
        newIndex = len(prevPointers)
        prevPointers.append(Pointer(newObj))
      else:
        newIndex = prevIds.index(newId)
      return newIndex, prevPointers

    def getDefinedROILine(self):
      if self.origin.get() == COORDS:
        roiDef = f'Coordinate: {{"X": {self.coordX.get()}, "Y": {self.coordY.get()}, "Z": {self.coordZ.get()}}}\n'

      elif self.origin.get() == RESIDUES:
        chainDic, resDic = json.loads(self.chain_name.get()), json.loads(self.resPosition.get())
        roiDef = f'Residues: {{"model": {chainDic["model"]}, "chain": "{chainDic["chain"]}", ' \
                 f'"index": "{resDic["index"]}", "residues": "{resDic["residues"]}"}}\n'

      elif self.origin.get() == LIGANDS:
        if not self.extLig.get():
          roiDef = f'Ligand: {{"molName": "{self.molName.get()}", "remove": "{self.remMol.get()}"}}\n'
        else:
          newIndex, _ = self.getNewPointers()
          roiDef = f'Ext-Ligand: {{"pointerIdx": "{newIndex}", "ligName": "{self.ligName.get()}"}}\n'

      elif self.origin.get() == PPI:
        chain1Dic, chain2Dic = json.loads(self.chain_name.get()), json.loads(self.chain_name2.get())
        iDist = self.ppiDistance.get()

        c1, c2 = '{}-{}'.format(chain1Dic['model'], chain1Dic['chain']), \
                 '{}-{}'.format(chain2Dic['model'], chain2Dic['chain'])

        roiDef = f'PPI: {{"chain1": "{c1}", "chain2": "{c2}", "interDist": "{iDist}"}}\n'

      elif self.origin.get() == NRES:
        resTypes, resDist = self.resNRes.get(), self.resDistance.get()
        resLink = self.getEnumText("linkNRes")
        roiDef = f'Near_Residues: {{"residues": "{resTypes}", "distance": "{resDist}", "linkage": "{resLink}"}}\n'
      return roiDef

    def getOriginCoords(self, roiStr):
        oCoords = []
        jSonStr = ':'.join(roiStr.split(':')[1:]).strip()
        jDic = json.loads(jSonStr)
        roiKey = roiStr.split()[1].strip()
        if roiKey == 'Coordinate:':
            oCoords = [[jDic[c] for c in jDic]]

        elif roiKey == 'Residues:':
            chainId, resIdxs = jDic['chain'], jDic['index']
            idxs = [int(resIdxs.split('-')[0]), int(resIdxs.split('-')[1])]
            for resId in range(idxs[0], idxs[1] + 1):
                try:
                    residue = self.structModel[chainId][resId]
                except KeyError:
                    print(f'{resId} not in chain {chainId}')
<<<<<<< HEAD
                    pass
=======
                    
>>>>>>> 351e80ee
                atoms = residue.get_atoms()
                for a in atoms:
                  oCoords.append(list(a.get_coord()))

        elif roiKey == 'Ligand:':
            oCoords = getLigCoords(self.getProteinFileName(), jDic['molName'])

        elif roiKey == 'Ext-Ligand:':
            mol = None
            molSet = self.inputPointers[int(jDic['pointerIdx'])].get()
            for mol in molSet:
              if jDic['ligName'] == mol.__str__():
                break
            if mol:
              curPosDic = mol.getAtomsPosDic(onlyHeavy=False)
              oCoords += list(curPosDic.values())

        elif roiKey == 'PPI:':
            chain1Id, chain2Id = jDic['chain1'].split('-')[1], jDic['chain2'].split('-')[1]
            ppiDist = float(jDic['interDist'])
            chain1, chain2 = self.structModel[chain1Id], self.structModel[chain2Id]

            interactionsFile = self._getExtraPath(INTERACTIONSFILENAME)

            print('Checking interface between chains "{}" and "{}"'.format(chain1Id, chain2Id))
            sys.stdout.flush()

            residuePairs = defaultdict(list)

            for atom1 in chain1.get_atoms():
                for atom2 in chain2.get_atoms():
                    coord1, coord2 = list(atom1.get_coord()), list(atom2.get_coord())
                    dist = math.dist(coord1, coord2)
                    if dist <= ppiDist:
                        oCoords.append(coord1)
                        oCoords.append(coord2)
                        resNum1 = atom1.get_parent().get_id()[1]
                        resNum2 = atom2.get_parent().get_id()[1]
                        resName1 = atom1.get_parent().get_resname()
                        resName2 = atom2.get_parent().get_resname()

                        key = (chain1Id, f'{resName1}:{resNum1}', chain2Id, f'{resName2}:{resNum2}')
                        residuePairs[key].append(dist)

                        break

            with open(interactionsFile, mode='a', newline='') as f:
                writer = csv.writer(f)
                if f.tell() == 0:
                    writer.writerow([
                        'Chain1', 'Residue1',
                        'Chain2', 'Residue2',
                        'Mean distance'
                    ])

                for (ch1, res1, ch2, res2), dists in residuePairs.items():
                    meanDist = sum(dists) / len(dists)
                    print(f'{ch1}:{res1} -- {ch2}:{res2} | mean distance = {meanDist:.2f} Å')
                    writer.writerow([ch1, res1, ch2, res2, f'{meanDist:.2f}'])


        elif roiKey == 'Near_Residues:':
            residueTypes, resDist, resLink = jDic['residues'].split(','), jDic['distance'], jDic['linkage']
            residueTypes = [res.strip().upper() for res in residueTypes]
            cMassResidues = {}
            for res in self.structModel.get_residues():
                if res.get_resname() in residueTypes:
                    cMassResidues[res] = res.center_of_mass()

            if len(cMassResidues) > 0:
                linked = linkage(list(cMassResidues.values()), resLink.lower())
                clusterIdxs = fcluster(linked, resDist, 'distance')

                clusters = {}
                for i, res in enumerate(cMassResidues):
                    resIdx = clusterIdxs[i]
                    if resIdx in clusters:
                        clusters[resIdx] += [res]
                    else:
                        clusters[resIdx] = [res]

                for _, clust in clusters.items():
                    resNameList = [res.get_resname() for res in clust]
                    if self.isSublist(residueTypes, resNameList):
                        oCoords += list(a.get_coord() for res in clust for a in res.get_atoms())
                        self.addToPatternFile(clust)
                        for res in clust:
                            print(res, cMassResidues[res])

        return oCoords

    def getPatternFile(self):
        return os.path.abspath(self._getExtraPath('patternFile.txt'))
    def addToPatternFile(self, resList):
        pFile, openMode = self.getPatternFile(), 'a'
        if not os.path.exists(pFile):
            openMode = 'w'

        with open(pFile, openMode) as f:
            resIds = ['{}_{}'.format(res.get_resname(), res.get_id()[1]) for res in resList]
            f.write('{}\n'.format(','.join(resIds)))

    def mapSurfaceCoords(self, oCoords):
        sCoords = []
        for coord in oCoords:
            closerSCoords = self.closerSurfaceCoords(coord)
            for cCoord in closerSCoords:
                cCoord = list(cCoord)
                if not cCoord in sCoords:
                  sCoords.append(cCoord)

        return sCoords

    def isSublist(self, subList, lst):
      isSub = True
      countSub = {a: subList.count(a) for a in subList}
      for item, count in countSub.items():
          if not item in lst or lst.count(item) < countSub[item]:
              isSub = False
              break
      return isSub

    def closerSurfaceCoords(self, coord):
        distances = distance.cdist([coord], self.structSurface)
        closestIndexes = distances < self.maxDepth.get()
        return list(self.structSurface[closestIndexes[0]])


    def _getCifFile(self):
      return os.path.abspath(self._getExtraPath(self._getInputName() + '.cif'))

    def _getInputName(self):
        return os.path.splitext(os.path.basename(self.inputAtomStruct.get().getFileName()))[0]
<|MERGE_RESOLUTION|>--- conflicted
+++ resolved
@@ -364,11 +364,7 @@
                     residue = self.structModel[chainId][resId]
                 except KeyError:
                     print(f'{resId} not in chain {chainId}')
-<<<<<<< HEAD
-                    pass
-=======
                     
->>>>>>> 351e80ee
                 atoms = residue.get_atoms()
                 for a in atoms:
                   oCoords.append(list(a.get_coord()))
