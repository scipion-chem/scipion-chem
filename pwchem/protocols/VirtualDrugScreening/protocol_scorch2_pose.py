--- conflicted
+++ resolved
@@ -87,44 +87,10 @@
     def _insertAllSteps(self):
         preExtracted = self.useFeatures.get()
         if not preExtracted:
-<<<<<<< HEAD
-            self._insertFunctionStep(self.moveFilesStep)
-            self._insertFunctionStep(self.convertInputStep)
-        self._insertFunctionStep(self.createOutputStep)
-
-    def moveFilesStep(self):
-        extraPath = Path(self._getExtraPath())
-
-        proteinDir = extraPath / "protein"
-        moleculeDir = extraPath / "molecule"
-        proteinDir.mkdir(parents=True, exist_ok=True)
-        moleculeDir.mkdir(parents=True, exist_ok=True)
-
-        protein = self.inputPDBligandFiles.get().getProteinFile()
-        proteinPath = Path(protein)
-        pdbId = proteinPath.stem
-        # todo: asegurar que el pdbId no tiene "_"
-        proteinFile = proteinDir / f"{pdbId}_protein{proteinPath.suffix}"
-        shutil.copy(proteinPath, proteinFile)
-
-        ligands = self.inputPDBligandFiles.get()
-        ligandOutDir = moleculeDir / pdbId
-        ligandOutDir.mkdir(parents=True, exist_ok=True)
-
-        for i, ligand in enumerate(ligands, start=1):
-            ligandPath = Path(ligand.getPoseFile())
-            origName = ligandPath.name
-            newName = f"{pdbId}_{origName}"
-
-            dest = ligandOutDir / newName
-            shutil.copy(ligandPath, dest)
-
-=======
             self._insertFunctionStep('moveFilesStep')
             self._insertFunctionStep('convertInputStep')
         self._insertFunctionStep('createOutputStep')
         self._insertFunctionStep('renameFilesStep')
->>>>>>> 5a5a387b
 
     def convertInputStep(self):
         proteinDir = Path(self._getExtraPath()) / "protein"
@@ -232,8 +198,6 @@
         newMols.proteinFile.set(self.inputPDBligandFiles.get().getProteinFile())
         self._defineOutputs(outputSmallMolecules=newMols)
 
-<<<<<<< HEAD
-=======
     def moveFilesStep(self):
         extraPath = Path(self._getExtraPath())
 
@@ -260,7 +224,6 @@
 
             dest = ligandOutDir / newName
             shutil.copy(ligandPath, dest)
->>>>>>> 5a5a387b
 
     def renameFilesStep(self):
         extraPath = Path(self._getExtraPath())
