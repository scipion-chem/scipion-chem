# -*- coding: utf-8 -*-
# **************************************************************************
# *
# * Authors: Daniel Del Hoyo (ddelhoyo@cnb.csic.es)
# *
# * Biocomputing Unit, CNB-CSIC
# *
# * This program is free software; you can redistribute it and/or modify
# * it under the terms of the GNU General Public License as published by
# * the Free Software Foundation; either version 2 of the License, or
# * (at your option) any later version.
# *
# * This program is distributed in the hope that it will be useful,
# * but WITHOUT ANY WARRANTY; without even the implied warranty of
# * MERCHANTABILITY or FITNESS FOR A PARTICULAR PURPOSE.  See the
# * GNU General Public License for more details.
# *
# * You should have received a copy of the GNU General Public License
# * along with this program; if not, write to the Free Software
# * Foundation, Inc., 59 Temple Place, Suite 330, Boston, MA
# * 02111-1307  USA
# *
# *  All comments concerning this program package may be sent to the
# *  e-mail address 'scipion@cnb.csic.es'
# *
# **************************************************************************

"""
Protocol Steps:
0. Input: Get the ligands through the ZINC protocol or import molecules (setofSmallMolecules)
1. Convert to mol2 and pdb format for images (openbabel)
2. Add hydrogens (obabel -h) and remove water
    2.1 Assign charges (Add gasteiger charges (ADT or computeGasteigerCharges de RDKit or babel --partialcharges mmff94 or gasteiger)
3. Generate low energy conformers (openbabel with Confab or RDKIT AllChem.EmbedMolecule)
"""
import os, glob

from pyworkflow.protocol import params
from pyworkflow.protocol.params import LEVEL_ADVANCED
import pyworkflow.object as pwobj

from pwchem import Plugin
from pwchem.objects import SetOfSmallMolecules, SmallMolecule
from pwchem.utils import natural_sort, performBatchThreading, getBaseName
from pwchem.constants import RDKIT_DIC
from pwchem.protocols.VirtualDrugScreening.protocol_ligand_filter import ProtocolBaseLibraryToSetOfMols

scriptName = 'ligand_preparation_script.py'

MFF_METHODS = ['MMFF94', 'MMFFp4s']
CONF_METHODS = ['KDG', 'ETDG', 'ETKDG', 'ETKDGv2', 'ETKDGv3', 'srETKDGv3']

class ProtChemRDKitPrepareLigands(ProtocolBaseLibraryToSetOfMols):
    """
    Prepare a set of molecules for use in a docking program (for example, Rosetta DARC).
    Sets the partial atomic charges, generates low-energy conformers. This is done with OpenBabel.
    """

    _label = 'RDKit Ligand preparation'
    stepsExecutionMode = params.STEPS_PARALLEL

    # -------------------------- DEFINE param functions ----------------------
    def _defineParams(self, form):
        """ Define the input parameters that will be used.
        """
        form.addSection(label='Input')
        form = self.addInputParams(form)

        group = form.addGroup("Molecule management")
        group.addParam('doHydrogens', params.BooleanParam, default=True,
                       label='ReAssign hydrogens: ',
                       help='Hydrogens are reomved (if present) and readded')
        group.addParam('doGasteiger', params.BooleanParam, default=True,
                       label='Recalculate gasteiger charges: ',
                       help='Charges of the molecule are recomputed using the gasteiger method')
        group.addParam('ffMethod', params.EnumParam,
                       choices=MFF_METHODS, default=0, label='Assign force-field to use: ',
                       help='Choose the force filed to perform the ligand optimization')
        group.addParam('splitFrag', params.BooleanParam, default=True,
                       label='Split molecule fragements: ', expertLevel=params.LEVEL_ADVANCED,
                       help='Split non-bonded fragments in the input molecule and prepare them separatedly')
        group.addParam('numAtoms', params.IntParam, expertLevel=params.LEVEL_ADVANCED,
                       default=5, condition="splitFrag", label='Min. number of atoms to keep:',
                       help='Set the minimum number of atoms of a fragment to be kept. This might be used to delete'
                            'water or other molecules stored in the molecule files.')

        conformers = form.addGroup("Conformers generation")
        conformers.addParam('doConformers', params.BooleanParam, default=False,
                            label='Do you want to generate conformers? ',
                            help='You can produce conformers of the ligand in order to do a better rigid docking')

        conformers.addParam('restrainMethod', params.EnumParam,
                            choices=CONF_METHODS,
                            default=4, condition = "doConformers",
                            label='Method of conformers generation',
                            help='Restrains method for conformers generation. '
                                 'https://greglandrum.github.io/rdkit-blog/conformers/exploration/2021/02/22/'
                                 'etkdg-and-distance-constraints.html')
        conformers.addParam('numConf', params.IntParam,
                            default=5, condition = "doConformers",
                            label='Max. number of conformers:',
                            help='Set the number of conformers generated by OpenBabel from the same molecule.')
        conformers.addParam('rmsd_cutoff', params.FloatParam, condition = "doConformers",
                            default=0.5,
                            label='RMSD cutoff:',
                            help='Minimum RMSD between the different output conformers',
                            expertLevel=LEVEL_ADVANCED)

        form.addParallelSection(threads=4, mpi=1)

    # --------------------------- STEPS functions ------------------------------

<<<<<<< HEAD
    def mainStep(self, it):
=======
    def _insertAllSteps(self):
        # Insert processing steps
        aSteps = []
        nt = self.numberOfThreads.get()
        if nt <= 1: nt = 2

        iStep = self._insertFunctionStep(self.createInputStep, nt - 1, prerequisites=[])
        for it in range(nt-1):
            aSteps += [self._insertFunctionStep(self.preparationStep, it, prerequisites=[iStep])]
        self._insertFunctionStep(self.createOutputStep, prerequisites=aSteps)

    def preparationStep(self, it):
>>>>>>> 9bbad258
        """ Preparate the molecules and generate the conformers as specified
        """
        paramsPath = os.path.abspath(self._getExtraPath('inputParams_{}.txt'.format(it)))
        self.writeParamsFile(paramsPath, it)
        Plugin.runScript(self, scriptName, paramsPath, env=RDKIT_DIC, cwd=self._getPath())

    def createOutputStep(self):
        """Create a set of Small Molecules as output
        """
        nt = self.numberOfThreads.get()
        outputSmallMolecules = SetOfSmallMolecules().create(outputPath=self._getPath(), suffix='')

        getBasenames = self.getOriginalBasenames()

        outputMols = performBatchThreading(self.generateOutput, getBasenames, nt, cloneItem=False)
        for newSmallMol in outputMols:
          outputSmallMolecules.append(newSmallMol)

        self.mergeFails()

        if len(outputSmallMolecules) > 0:
            outputSmallMolecules.updateMolClass()
            self._defineOutputs(outputSmallMolecules=outputSmallMolecules)
            inObj = self.inputLibrary if self.useLibrary.get() else self.inputSmallMolecules
            self._defineSourceRelation(inObj, outputSmallMolecules)


    # --------------------------- UTILS functions ------------------------------
    def mergeFails(self):
      failedIds = []
      for failFile in glob.glob(self._getExtraPath('failedPreparations_*.txt')):
        with open(failFile) as fr:
          failedIds += fr.read().strip().split('\n')
          os.remove(failFile)

      if len(failedIds) > 0:
        allFails = self.getFailsPath()
        with open(allFails, 'w') as f:
          failedIds.sort()
          f.write('\n'.join(failedIds))

    def getOriginalBasenames(self):
      baseNames = []
      if self.useLibrary.get():
        inLib = self.inputLibrary.get()
        with open(inLib.getFileName()) as f:
          for line in f:
            baseNames.append([line.split()[1], None])
      else:
        for mol in self.inputSmallMolecules.get():
            fnSmall = mol.getFileName()
            baseNames.append([getBaseName(fnSmall), mol.clone()])
      return baseNames

    def generateOutput(self, mols, molLists, it):
      outMols = []
      for basename, mol in mols:
        fPattern = "{}-*.sdf" if self.doConformers else "{}.sdf"
        tempSmall = self._getExtraPath(fPattern.format(basename))
        for molFile in sorted(list(glob.glob(tempSmall))):
          if not self.useLibrary.get():
            mapFile = mol.writeMapFile(SmallMolecule(smallMolFilename=molFile), outDir=self._getExtraPath(),
                                       mapBy='order')
          if os.path.exists(molFile) and os.path.getsize(molFile) != 0:
            confId = os.path.splitext(molFile)[0].split('-')[-1] if self.doConformers else 0

            newSmallMol = SmallMolecule()
            if not self.useLibrary.get():
              newSmallMol.copy(mol, copyId=False)
              newSmallMol.setMappingFile(pwobj.String(mapFile))

            newSmallMol.setFileName(molFile)
            newSmallMol.setConfId(confId)
            newSmallMol.guessMolName()

            outMols.append(newSmallMol)
      molLists[it] = outMols

    def writeParamsFile(self, paramsFile, it):
        molFiles = self.getInputMolFiles(it)
        with open(paramsFile, 'w') as f:
            f.write('ligandFiles: {}\n'.format(' '.join(molFiles)))

            f.write('outputDir: {}\n'.format(os.path.abspath(self._getExtraPath())))
            f.write('doHydrogens: {}\n'.format(self.doHydrogens.get()))
            f.write('doGasteiger: {}\n'.format(self.doGasteiger.get()))
            f.write('ffMethod: {}\n'.format(self.getEnumText('ffMethod')))
            if self.doConformers.get():
                f.write('restrainMethod: {}\n'.format(self.getEnumText('restrainMethod')))
                f.write('numConf: {}\n'.format(self.numConf.get()))
                f.write('rmsThres: {}\n'.format(self.rmsd_cutoff.get()))
            if self.splitFrag.get():
                f.write('numAtoms: {}\n'.format(self.numAtoms.get()))
        return paramsFile

    def getLigandCode(self, paramsFile):
      with open(paramsFile) as f:
        code = f.readline().split()[1]
      return code


    def reorderAtoms(self, inFile, outFile):
        '''Atom lines in the file are reordered so the atomNames numbers are in order (C2, C1, C3 -> C1, C2, C3)'''
        atomsDic = {}
        writeFirst, writeLast = '', ''
        with open(inFile) as fIn:
          # if inFile.endswith('pdb'):
          #     for line in fIn:
          #         sline = splitPDBLine(line)
          #         if sline[0] in ['ATOM', 'HETATM']:
          #             atomsDic[sline[2]] = line
          #         else:
          #             if atomsDic == {}:
          #                 writeFirst += line
          #             else:
          #                 writeLast += line

          if inFile.endswith('mol2'):
              atomLines = False
              for line in fIn:
                  if not atomLines and line.startswith('@<TRIPOS>ATOM'):
                      atomLines = True
                      writeFirst += line
                  elif atomLines and line.startswith('@'):
                      atomLines = False
                      writeLast += line
                  elif atomLines:
                      atomsDic[line.split()[1]] = line
                  else:
                      if atomsDic == {}:
                        writeFirst += line
                      else:
                        writeLast += line

              with open(outFile, 'w') as f:
                f.write(writeFirst)
                idsDic = {}
                for i, key in enumerate(natural_sort(atomsDic.keys())):
                    idsDic[atomsDic[key].split()[0]] = str(i+1)
                    f.write(str(i+1).rjust(7) + atomsDic[key][7:])

                # Renaming connects
                f.write(writeLast.split('\n')[0] + '\n')
                for line in writeLast.split('\n')[1:]:
                    if line:
                        sline = line.split()
                        f.write(line[:6] + idsDic[sline[1]].rjust(5) + idsDic[sline[2]].rjust(5) + line[16:] + '\n')

          else:
              #Don't touch other kind of files
              return inFile

        return outFile

    def getFailsPath(self):
      return self._getPath('failedPreparations.txt')

    def _summary(self):
      if os.path.exists(self.getFailsPath()):
        return ['Preparation of some molecules failed. These are listed in {}'.
                  format(self.getFailsPath())]<|MERGE_RESOLUTION|>--- conflicted
+++ resolved
@@ -110,22 +110,7 @@
 
     # --------------------------- STEPS functions ------------------------------
 
-<<<<<<< HEAD
     def mainStep(self, it):
-=======
-    def _insertAllSteps(self):
-        # Insert processing steps
-        aSteps = []
-        nt = self.numberOfThreads.get()
-        if nt <= 1: nt = 2
-
-        iStep = self._insertFunctionStep(self.createInputStep, nt - 1, prerequisites=[])
-        for it in range(nt-1):
-            aSteps += [self._insertFunctionStep(self.preparationStep, it, prerequisites=[iStep])]
-        self._insertFunctionStep(self.createOutputStep, prerequisites=aSteps)
-
-    def preparationStep(self, it):
->>>>>>> 9bbad258
         """ Preparate the molecules and generate the conformers as specified
         """
         paramsPath = os.path.abspath(self._getExtraPath('inputParams_{}.txt'.format(it)))
