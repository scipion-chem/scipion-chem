--- conflicted
+++ resolved
@@ -26,17 +26,12 @@
 
 import os
 
+from pyworkflow.protocol.params import EnumParam, PointerParam, BooleanParam, LEVEL_ADVANCED, TextParam
 from pwem.protocols import EMProtocol
-<<<<<<< HEAD
-from pwem.objects import SetOfSequences
-from pyworkflow.protocol.params import EnumParam, PointerParam, BooleanParam, LEVEL_ADVANCED, TextParam, Boolean, String
-from pwchem.objects import SequencesAlignment
+
 from pwchem.utils.utilsFasta import EMBOSS_FORMATS, convertEMBOSSformat
-=======
-from pyworkflow.protocol.params import EnumParam, PointerParam, BooleanParam, LEVEL_ADVANCED, TextParam
 from pwchem.objects import SetOfSequencesChem, Sequence
 from pwchem.utils.utilsFasta import parseAlnFile
->>>>>>> e73248b0
 
 CLUSTALO, MUSCLE, MAFFT = 'Clustal_Omega', 'Muscle', 'Mafft'
 
@@ -48,7 +43,7 @@
 
         form.addSection(label='Input')
         group = form.addGroup('Input')
-        group.addParam('setOfSequences', PointerParam, pointerClass='SetOfSequences',
+        group.addParam('setOfSequences', PointerParam, pointerClass='SetOfSequencesChem',
                       label='Input Set of Sequence File: ', allowsNull=False,
                       help="Set of sequences to be alignment ")
 
@@ -104,20 +99,6 @@
 
         self.runJob(cline, '')
 
-<<<<<<< HEAD
-        outSeqs = SetOfSequences.create(self._getPath())
-        outSeqs.importFromFile(os.path.abspath(output_file), type='clustal')
-        outSeqs.aligned = Boolean(True)
-        # EMBOSS format
-        if self.additionalFormat:
-          embossFormat = EMBOSS_FORMATS[self.getEnumText('embossFormats')]
-          outAlignmentFile = os.pat.abspath(self._getPath('{}.{}'.format(programName.lower(), embossFormat)))
-          emboss = convertEMBOSSformat(output_file, embossFormat, outAlignmentFile)
-          self.runJob(emboss, '')
-          outSeqs._additonalFormat = String(outAlignmentFile)
-
-        self._defineOutputs(outputSequences=outSeqs)
-=======
         outSeqDic = parseAlnFile(output_file)
         outSeqs = SetOfSequencesChem.create(outputPath=self._getPath())
         for seqId in outSeqDic:
@@ -133,7 +114,6 @@
             embossFile = self._getPath('{}.{}'.format(programName.lower(), embossSelectedFormat))
             embossFile = outSequences.convertEMBOSSformat(embossSelectedFormat, embossFile)
 
->>>>>>> e73248b0
 
     def _validate(self):
         errors = []
