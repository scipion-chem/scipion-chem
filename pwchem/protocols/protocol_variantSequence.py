# **************************************************************************
# *
# * Authors:     Carlos Oscar Sorzano (coss@cnb.csic.es)
# *
# * Unidad de  Bioinformatica of Centro Nacional de Biotecnologia , CSIC
# *
# * This program is free software; you can redistribute it and/or modify
# * it under the terms of the GNU General Public License as published by
# * the Free Software Foundation; either version 2 of the License, or
# * (at your option) any later version.
# *
# * This program is distributed in the hope that it will be useful,
# * but WITHOUT ANY WARRANTY; without even the implied warranty of
# * MERCHANTABILITY or FITNESS FOR A PARTICULAR PURPOSE.  See the
# * GNU General Public License for more details.
# *
# * You should have received a copy of the GNU General Public License
# * along with this program; if not, write to the Free Software
# * Foundation, Inc., 59 Temple Place, Suite 330, Boston, MA
# * 02111-1307  USA
# *
# *  All comments concerning this program package may be sent to the
# *  e-mail address 'scipion@cnb.csic.es'
# *
# **************************************************************************

from pwem.objects import Sequence
from pwem.protocols import EMProtocol
from pyworkflow.protocol.params import *

class ProtChemInsertVariants(EMProtocol):
    """Generates a variant / lineage or insert mutations in a given sequence"""
    _label = 'Generates a modified sequence'

    def _defineParams(self, form):
        form.addSection(label='Input')
        form.addParam('inputSequenceVariants', PointerParam, pointerClass='SequenceVariants',
                      label='Input Sequence:', allowsNull=False,
                      help="Input sequence containing the information about the variants "
                           "and their corresponding mutations")

        form.addParam('fromVariant', BooleanParam, label='Generate predefined variant: ',
                      default='True',
                      help='Generates a variant (set of mutations)')
        form.addParam('selectMutation', StringParam,
                      label='Select a mutation: ', condition='not fromVariant',
                      help="Mutation to be inserted into the sequence")

        form.addParam('addMutation', LabelParam, condition='not fromVariant',
                      label='Add the mutation to the list: ',
                      help='Add the mutation to the list')

        form.addParam('toMutateList', TextParam, width=70, condition='not fromVariant',
                      default='', label='List of mutations: ',
                      help="Mutations selected to generate the new sequence")

        form.addParam('selectVariant', StringParam,
                      label='Select a variant: ', condition='fromVariant',
                      help="Variant to be generated")

    def _insertAllSteps(self):
        if not self.fromVariant:
            self._insertFunctionStep('insertMutationsStep')
        else:
            self._insertFunctionStep('generateVariantStep')

    def insertMutationsStep(self):
        fnSeq = self.inputSequenceVariants.get().getSequence()
        posSelected_input = self.toMutateList.get()
        listVariants = posSelected_input.rstrip().split('\n')
        aminoacid_original = []
        aminoacid_exchanged = []
        position_inSequence = []
        mutList = []
        for mutation in listVariants:
            mutation = mutation.split()[0]
            mutList.append(mutation)
            aminoacid_original.append(mutation[0])
            aminoacid_exchanged.append(mutation[-1])
            position_inSequence.append(mutation[1:-1])
        print('List of mutations: ', mutList)

        letters_fnSeq = list(fnSeq)
        for ele_position_inSequence in range(0, len(position_inSequence)):
            letters_fnSeq[int(position_inSequence[ele_position_inSequence]) - 1] = \
                aminoacid_exchanged[int(ele_position_inSequence)]
        mutatedSequence = ''.join(letters_fnSeq)
        id_sequence = self.inputSequenceVariants.get().getId()
        seqMutant = Sequence(sequence=mutatedSequence, name=(id_sequence + '_MutantsSequence'))
        seqMutant.setSequence(mutatedSequence)

        self._defineOutputs(outputSequence=seqMutant)

    def generateVariantStep(self):
        selectedVariant = self.selectVariant.get()
        inputSequenceVar = self.inputSequenceVariants.get()
        varDic = inputSequenceVar.getMutationsInLineage()
        print('List of mutations: ', varDic[selectedVariant])
        id_sequence = self.inputSequenceVariants.get().getId()

        variantSequence = inputSequenceVar.generateVariantLineage(selectedVariant)
<<<<<<< HEAD
        variantSequence = Sequence(sequence=variantSequence, name=(id_sequence + '_VariantSequence'),
=======
        variantSequence = Sequence(sequence=variantSequence, name=(id_sequence + '_variant'),
>>>>>>> d030399f
                                   id=id_sequence + '_variant')
        self._defineOutputs(outputVariantSequence=variantSequence)

    def _validate(self):
        errors = []
        return errors

<|MERGE_RESOLUTION|>--- conflicted
+++ resolved
@@ -99,11 +99,8 @@
         id_sequence = self.inputSequenceVariants.get().getId()
 
         variantSequence = inputSequenceVar.generateVariantLineage(selectedVariant)
-<<<<<<< HEAD
-        variantSequence = Sequence(sequence=variantSequence, name=(id_sequence + '_VariantSequence'),
-=======
+
         variantSequence = Sequence(sequence=variantSequence, name=(id_sequence + '_variant'),
->>>>>>> d030399f
                                    id=id_sequence + '_variant')
         self._defineOutputs(outputVariantSequence=variantSequence)
 
