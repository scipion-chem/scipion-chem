# **************************************************************************
# *
# * Authors:     Carlos Oscar Sorzano (coss@cnb.csic.es)
# *
# * Unidad de  Bioinformatica of Centro Nacional de Biotecnologia , CSIC
# *
# * This program is free software; you can redistribute it and/or modify
# * it under the terms of the GNU General Public License as published by
# * the Free Software Foundation; either version 2 of the License, or
# * (at your option) any later version.
# *
# * This program is distributed in the hope that it will be useful,
# * but WITHOUT ANY WARRANTY; without even the implied warranty of
# * MERCHANTABILITY or FITNESS FOR A PARTICULAR PURPOSE.  See the
# * GNU General Public License for more details.
# *
# * You should have received a copy of the GNU General Public License
# * along with this program; if not, write to the Free Software
# * Foundation, Inc., 59 Temple Place, Suite 330, Boston, MA
# * 02111-1307  USA
# *
# *  All comments concerning this program package may be sent to the
# *  e-mail address 'scipion@cnb.csic.es'
# *
# **************************************************************************

from pwem.objects import Sequence, EMFile, SetOfSequences
from pwem.protocols import EMProtocol
from pyworkflow.protocol.params import *
<<<<<<< HEAD

=======
from pyworkflow.protocol import params
from pwchem.objects import DatabaseID, SetOfDatabaseID, SequenceVariants
>>>>>>> d030399f

class ProtChemGenerateSequences(EMProtocol):
    """Generates a set of sequence from a sequence and a list of mutations / variants"""
    _label = 'Generates a set of sequences'

    def _defineParams(self, form):
        form.addSection(label='Input')

        form.addParam('inputSequenceVariants', PointerParam, pointerClass='SequenceVariants',
                      label='Input Sequence:', allowsNull=False,
                      help="Sequence containing the information about the variants and mutations")

        form.addParam('selectVariant', StringParam,
                      label='Select a predefined variant or mutation:',
                      help="Variant to be generated or mutation to be inserted")

        form.addParam('addVariant', LabelParam,
                      label='Add variant or mutation:',
                      help='Add variant or mutation')

        form.addParam('toMutateList', TextParam, width=70,
                      default='', label='List of variants or mutations:',
                      help='Generates a predefined variants or a customized sequences by a single mutation')


    def _insertAllSteps(self):
        self._insertFunctionStep('generateVariantStep')

    def generateVariantStep(self):
        posSelected_input = self.toMutateList.get()
        listVariants = posSelected_input.rstrip().split('\n')
        print('List of variants: ', listVariants)

        sequenceSet = SetOfSequences().create(outputPath=self._getPath())

        for variant in range(len(listVariants)):
            variantName = listVariants[variant]
            inputSequenceVar = self.inputSequenceVariants.get()
            variantSequence = inputSequenceVar.generateVariantLineage(variantName)

            seqVarObj = Sequence(sequence=variantSequence, name=variantName, id=variantName)
            sequenceSet.append(seqVarObj)

        sequenceSet.exportToFile(self._getPath('SetOfSequences.fasta'))

        self._defineOutputs(outputSetOfSequences=sequenceSet)


    def _validate(self):
        errors=[]
        return errors

<|MERGE_RESOLUTION|>--- conflicted
+++ resolved
@@ -24,15 +24,10 @@
 # *
 # **************************************************************************
 
-from pwem.objects import Sequence, EMFile, SetOfSequences
+from pwem.objects import Sequence, SetOfSequences
 from pwem.protocols import EMProtocol
 from pyworkflow.protocol.params import *
-<<<<<<< HEAD
 
-=======
-from pyworkflow.protocol import params
-from pwchem.objects import DatabaseID, SetOfDatabaseID, SequenceVariants
->>>>>>> d030399f
 
 class ProtChemGenerateSequences(EMProtocol):
     """Generates a set of sequence from a sequence and a list of mutations / variants"""
