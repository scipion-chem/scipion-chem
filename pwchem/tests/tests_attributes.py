# ***************************************************************************
# *
# * Authors:     Daniel Del Hoyo (daniel.delhoyo.gomez@alumnos.upm.es)
# *
# * This program is free software; you can redistribute it and/or modify
# * it under the terms of the GNU General Public License as published by
# * the Free Software Foundation; either version 2 of the License, or
# * (at your option) any later version.
# *
# * This program is distributed in the hope that it will be useful,
# * but WITHOUT ANY WARRANTY; without even the implied warranty of
# * MERCHANTABILITY or FITNESS FOR A PARTICULAR PURPOSE.  See the
# * GNU General Public License for more details.
# *
# * You should have received a copy of the GNU General Public License
# * along with this program; if not, write to the Free Software
# * Foundation, Inc., 59 Temple Place, Suite 330, Boston, MA
# * 02111-1307  USA
# *
# *  All comments concerning this program package may be sent to the
# *  e-mail address 'scipion@cnb.csic.es'
# ***************************************************************************

# Scipion em imports
from pyworkflow.tests import BaseTest, DataSet
import pyworkflow.tests as tests
from pwem.protocols import ProtImportPdb, ProtImportSequence

# Scipion chem imports
from pwchem.protocols import *
from pwchem.tests import TestImportBase
from pwchem.utils import assertHandle

from pwchem.tests.tests_sequences import defSeqROIsSeq

solStr = '''1, 0.05
2, 0.24
3, 0.5
4, 0.15'''

solStr2 = '''1, 0.12
2, 0.2
3, 0.54
4, 0.7'''

INATTR = '''{"Set Idx": "0", "ID": "molName", "Values": "Solubility"}
{"Set Idx": "1", "ID": "molName", "Values": "Solubility"}'''

class TestAddAttribute(TestImportBase):
  @classmethod
  def _runAddAttribute(cls, inputProt, mode=0, inputFile=None):
    protAdd = cls.newProtocol(
      ProtAddAttribute,
      fromInput=mode, atKey='Solubility')

    if mode == 0:
      protAdd.atValue.set("0.5")
      protAdd.inputObject.set(inputProt)
      protAdd.inputObject.setExtended('outputSmallMolecules')
    else:
      protAdd.mapKey.set('_objId')
      protAdd.inputFile.set(inputFile)
      protAdd.inputSet.set(inputProt)
      protAdd.inputSet.setExtended('outputSmallMolecules')

    cls.proj.launchProtocol(protAdd)
    return protAdd

  def test(self):
    protAdd1 = self._runAddAttribute(self.protImportSmallMols, mode=0)

    inFile = self.proj.getTmpPath('attributeMapping.csv')
    with open(inFile, 'w') as f:
      f.write(solStr)
    protAdd2 = self._runAddAttribute(self.protImportSmallMols, mode=1, inputFile=inFile)

    self._waitOutput(protAdd1, 'outputObject', timeOut=10)
    self._waitOutput(protAdd2, 'outputSet', timeOut=10)
    assertHandle(self.assertIsNotNone, getattr(protAdd1, 'outputObject', None), cwd=protAdd1.getWorkingDir())
    assertHandle(self.assertIsNotNone, getattr(protAdd2, 'outputSet', None), cwd=protAdd2.getWorkingDir())


class TestCalculateSASA(BaseTest):
  @classmethod
  def setUpClass(cls):
    tests.setupTestProject(cls)
    cls.ds = DataSet.getDataSet('model_building_tutorial')
    cls._runImportPDB()

  @classmethod
  def _runImportPDB(cls):
    protImportPDB = cls.newProtocol(
      ProtImportPdb,
      inputPdbData=1, pdbFile=cls.ds.getFile('PDBx_mmCIF/1aoi.cif'))
    cls.launchProtocol(protImportPDB)
    cls.protImportPDB = protImportPDB

  @classmethod
  def _runCalculateSASA(cls, inputProt):
      protSASA = cls.newProtocol(
        ProtCalculateSASA,
        extractSequence=True, chain_name='{"model": 0, "chain": "A", "residues": 98}')

      protSASA.inputAtomStruct.set(inputProt)
      protSASA.inputAtomStruct.setExtended('outputPdb')

      cls.proj.launchProtocol(protSASA, wait=True)
      return protSASA

  def test(self):
    protSASA = self._runCalculateSASA(self.protImportPDB)
    self._waitOutput(protSASA, 'outputAtomStruct', timeOut=10)
    assertHandle(self.assertIsNotNone, getattr(protSASA, 'outputAtomStruct', None), cwd=protSASA.getWorkingDir())
    assertHandle(self.assertIsNotNone, getattr(protSASA, 'outputSequence', None), cwd=protSASA.getWorkingDir())

<<<<<<< HEAD
class TestMapAttributes(TestCalculateSASA):
  @classmethod
  def _runImportSequence(cls):
    args = {
      'inputSequenceName': 'User_seq',
      'inputProteinSequence': ProtImportSequence.IMPORT_FROM_FILES,
      'fileSequence': cls.ds.getFile('Sequences/1aoi_A_mutated.fasta')
    }
    cls.protImportSeq = cls.newProtocol(ProtImportSequence, **args)
    cls.launchProtocol(cls.protImportSeq)

  @classmethod
  def _runDefSeqROIs(cls, inProt):

    protDefSeqROIs = cls.newProtocol(
      ProtDefineSeqROI,
      chooseInput=0, inROIs=defSeqROIsSeq
    )
    protDefSeqROIs.inputSequence.set(inProt)
    protDefSeqROIs.inputSequence.setExtended('outputSequence')

    cls.proj.launchProtocol(protDefSeqROIs, wait=True)
    return protDefSeqROIs

  def _runMapROIsAttr(self, protROI, protAttr, mode=0):
      protMap = self.newProtocol(
        ProtMapAttributeToSeqROIs,
        inputFrom=mode, chain_name='{"model": 0, "chain": "A", "residues": 98}', attrName='SASA')

      protMap.inputSequenceROIs.set(protROI)
      protMap.inputSequenceROIs.setExtended('outputROIs')

      if mode == 0:
        protMap.inputAtomStruct.set(protAttr)
        protMap.inputAtomStruct.setExtended('outputAtomStruct')
      else:
        protMap.inputSequence.set(protAttr)
        protMap.inputSequence.setExtended('outputSequence')

      self.proj.launchProtocol(protMap, wait=False)
      return protMap


  def test(self):
    self._runImportSequence()
    protSASA = self._runCalculateSASA(self.protImportPDB)
    protROIs = self._runDefSeqROIs(self.protImportSeq)

    protMap0 = self._runMapROIsAttr(protROIs, protSASA, mode=0)
    protMap1 = self._runMapROIsAttr(protROIs, protSASA, mode=1)

    self._waitOutput(protMap0, 'outputROIs', timeOut=10)
    self._waitOutput(protMap1, 'outputROIs', timeOut=10)
    assertHandle(self.assertIsNotNone, getattr(protMap0, 'outputROIs', None), cwd=protMap0.getWorkingDir())
    assertHandle(self.assertIsNotNone, getattr(protMap1, 'outputROIs', None), cwd=protMap1.getWorkingDir())
=======
class TestRanxFusion(TestAddAttribute):
  @classmethod
  def _runRanxFusion(cls, inputProts):
    protRanx = cls.newProtocol(
      ProtocolRANXFuse, inAttrs=INATTR)

    for i in range(len(inputProts)):
      protRanx.inputSets.append(inputProts[i])
      protRanx.inputSets[i].setExtended('outputSet')


    cls.proj.launchProtocol(protRanx)
    return protRanx

  def test(self):
    inFile1, inFile2 = self.proj.getTmpPath('attributeMapping.csv'), self.proj.getTmpPath('attributeMapping2.csv')
    with open(inFile1, 'w') as f:
      f.write(solStr)
    protAdd1 = self._runAddAttribute(self.protImportSmallMols, mode=1, inputFile=inFile1)

    with open(inFile2, 'w') as f:
      f.write(solStr2)
    protAdd2 = self._runAddAttribute(self.protImportSmallMols, mode=1, inputFile=inFile2)

    self._waitOutput(protAdd1, 'outputSet', timeOut=10)
    self._waitOutput(protAdd2, 'outputSet', timeOut=10)
    assertHandle(self.assertIsNotNone, getattr(protAdd1, 'outputSet', None), cwd=protAdd1.getWorkingDir())
    assertHandle(self.assertIsNotNone, getattr(protAdd2, 'outputSet', None), cwd=protAdd2.getWorkingDir())

    protRanx = self._runRanxFusion([protAdd1, protAdd2])
    self._waitOutput(protRanx, 'outputSet', timeOut=10)
    assertHandle(self.assertIsNotNone, getattr(protRanx, 'outputSet', None), cwd=protRanx.getWorkingDir())
>>>>>>> b2d4e8ba
<|MERGE_RESOLUTION|>--- conflicted
+++ resolved
@@ -113,7 +113,6 @@
     assertHandle(self.assertIsNotNone, getattr(protSASA, 'outputAtomStruct', None), cwd=protSASA.getWorkingDir())
     assertHandle(self.assertIsNotNone, getattr(protSASA, 'outputSequence', None), cwd=protSASA.getWorkingDir())
 
-<<<<<<< HEAD
 class TestMapAttributes(TestCalculateSASA):
   @classmethod
   def _runImportSequence(cls):
@@ -169,7 +168,7 @@
     self._waitOutput(protMap1, 'outputROIs', timeOut=10)
     assertHandle(self.assertIsNotNone, getattr(protMap0, 'outputROIs', None), cwd=protMap0.getWorkingDir())
     assertHandle(self.assertIsNotNone, getattr(protMap1, 'outputROIs', None), cwd=protMap1.getWorkingDir())
-=======
+    
 class TestRanxFusion(TestAddAttribute):
   @classmethod
   def _runRanxFusion(cls, inputProts):
@@ -202,4 +201,3 @@
     protRanx = self._runRanxFusion([protAdd1, protAdd2])
     self._waitOutput(protRanx, 'outputSet', timeOut=10)
     assertHandle(self.assertIsNotNone, getattr(protRanx, 'outputSet', None), cwd=protRanx.getWorkingDir())
->>>>>>> b2d4e8ba
