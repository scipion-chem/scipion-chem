--- conflicted
+++ resolved
@@ -26,15 +26,9 @@
 # **************************************************************************
 
 #Constant dictionaries
-<<<<<<< HEAD
-MGL_DIC = {'name': 'mgltools',    'version': '1.5.6', 'home': 'MGL_HOME'}
-PYMOL_DIC = {'name': 'pymol',       'version': '2.5.5',   'home': 'PYMOL_HOME'}
-JCHEM_DIC = {'name': 'jchempaint',  'version': '3.3',   'home': 'JCHEM_HOME'}
-=======
 MGL_DIC = {'name': 'mgltools',    'version': '1.5.7', 'home': 'MGL_HOME'}
-PYMOL_DIC = {'name': 'pymol',       'version': '2.5',   'home': PYMOL_HOME}
+PYMOL_DIC = {'name': 'pymol',       'version': '2.5',   'home': 'PYMOL_HOME'}
 JCHEM_DIC = {'name': 'jchempaint',  'version': '3.2.0',   'home': 'JCHEM_HOME'}
->>>>>>> 54f3a8d5
 PLIP_DIC = {'name': 'plip',        'version': '2.2',   'home': 'PLIP_HOME'}
 ALIVIEW_DIC = {'name': 'aliview',    'version': '1.28',   'home': 'ALIVIEW_HOME'}
 SHAPEIT_DIC = {'name': 'shape-it',    'version': '2.0.0',   'home': 'SHAPEIT_HOME'}
