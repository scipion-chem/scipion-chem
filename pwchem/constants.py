# coding: latin-1
# **************************************************************************
# *
# * Authors:     Carlos Oscar Sorzano
# *
# * [1] uam, madrid, Spain
# *
# * This program is free software; you can redistribute it and/or modify
# * it under the terms of the GNU General Public License as published by
# * the Free Software Foundation; either version 2 of the License, or
# * (at your option) any later version.
# *
# * This program is distributed in the hope that it will be useful,
# * but WITHOUT ANY WARRANTY; without even the implied warranty of
# * MERCHANTABILITY or FITNESS FOR A PARTICULAR PURPOSE.  See the
# * GNU General Public License for more details.
# *
# * You should have received a copy of the GNU General Public License
# * along with this program; if not, write to the Free Software
# * Foundation, Inc., 59 Temple Place, Suite 330, Boston, MA
# * 02111-1307  USA
# *
# *  All comments concerning this program package may be sent to the
# *  e-mail address 'scipion@cnb.csic.es'
# *
# **************************************************************************

PYMOL_HOME = 'PYMOL_HOME'
#Constant dictionaries
MGL_DIC = {'name': 'mgltools',    'version': '1.5.6', 'home': 'MGL_HOME'}
PYMOL_DIC = {'name': 'pymol',       'version': '2.5',   'home': PYMOL_HOME}
JCHEM_DIC = {'name': 'jchempaint',  'version': '3.3',   'home': 'JCHEM_HOME'}
PLIP_DIC = {'name': 'plip',        'version': '2.2',   'home': 'PLIP_HOME'}
ALIVIEW_DIC = {'name': 'aliview',    'version': '1.28',   'home': 'ALIVIEW_HOME'}
SHAPEIT_DIC = {'name': 'shape-it',    'version': '2.0.0',   'home': 'SHAPEIT_HOME'}

#Autoligand
POCKET_ATTRIBUTES_MAPPING = {'Pocket Score': 'score', 'Drug Score': 'druggability', 'nPoints': 'nPoints',
                      'Total Volume': 'volume', 'Total Energy per Vol': 'energy', 'class': 'class',
                      'contactAtoms': 'contactAtoms', 'contactResidues': 'contactResidues'}
#Fpocket
POCKET_ATTRIBUTES_MAPPING.update({'Pocket Score': 'score', 'Drug Score': 'druggability', 'Number of alpha spheres': 'nPoints',
                      'Pocket volume (Monte Carlo)': 'volume', 'class': 'class',
                      'contactAtoms': 'contactAtoms', 'contactResidues': 'contactResidues'})
#P2Rank
POCKET_ATTRIBUTES_MAPPING.update({'score': 'score', 'sas_points': 'nPoints', 'class': 'class',
                      'surf_atom_ids': 'contactAtoms', 'residue_ids': 'contactResidues'})
#Sitemap
POCKET_ATTRIBUTES_MAPPING.update({'SiteScore': 'score', 'Dscore': 'druggability', 'size': 'nPoints',
                      'volume': 'volume', 'exposure': 'exposure', 'enclosure': 'enclosure',
                      'contact': 'contact', 'phobic': 'hidrophobic', 'philic': 'hidrophilic',
                      'balance': 'balance', 'don/acc': 'don/acc', 'class': 'class',
                      'contactAtoms': 'contactAtoms', 'contactResidues': 'contactResidues'})

# Pharmacophore
FEATURE_LABELS_SIMPLE = ["Donor", "Acceptor", "Hydrophobe", "Aromatic"]
FEATURE_LABELS_ADVANCED = ["LumpedHydrophobe", "PosIonizable", "NegIonizable", "ZnBinder"]


PML_STR = '''from pymol import cmd,stored
load {}
#select pockets, resn STP
stored.list=[]
cmd.iterate("(resn STP)","stored.list.append(resi)")	#read info about residues STP

aux = list(map(int, stored.list))
aux.sort()
stored.list = list(map(str, aux))
#print(stored.list)
lastSTP=stored.list[-1]	#get the index of the last residu
hide lines, resn STP

#show spheres, resn STP
for my_index in range(1,int(lastSTP)+1): cmd.select("pocket"+str(my_index), "resn STP and resi "+str(my_index))
for my_index in range(1,int(lastSTP)+1): cmd.color(my_index+1,"pocket"+str(my_index))
for my_index in range(1,int(lastSTP)+1): cmd.show("spheres","pocket"+str(my_index))
for my_index in range(1,int(lastSTP)+1): cmd.set("sphere_scale","0.3","pocket"+str(my_index))
for my_index in range(1,int(lastSTP)+1): cmd.set("sphere_transparency","0.1","pocket"+str(my_index))'''

PML_SURF_STR = '''from pymol import cmd,stored
load {}, protein
create ligands, protein and organic
select xlig, protein and organic
delete xlig

hide everything, all

color white, elem c
color bluewhite, protein
show surface, protein

show sticks, ligands
set stick_color, magenta

{}
zoom visible
'''

PML_SURF_EACH = '''set_color pcol{} = {}
select surf_pocket{}, protein and id {} 
set surface_color,  pcol{}, surf_pocket{}\n'''

TCL_STR = '''proc highlighting { colorId representation id selection } {
   puts "highlighting $id"
   mol representation $representation
   mol material "Diffuse" 
    mol color $colorId
   mol selection $selection
   mol addrep $id
}

set id [mol new %s type pdb]
mol delrep top $id
highlighting Name "Lines" $id "protein"
highlighting Name "Licorice" $id "not protein and not resname STP"
highlighting Element "NewCartoon" $id "protein"
set id [mol new %s type pqr]
                        mol selection "all" 
                         mol material "Glass3" 
                         mol delrep top $id 
                         mol representation "QuickSurf 0.3" 
                         mol color ResId $id 
                         mol addrep $id 
highlighting Index "Points 1" $id "resname STP"
display rendermode GLSL'''#.format(proteinHETATMFile, proteinPQRFile)

FUNCTION_GRID_BOX = '''from pymol.cgo import *
from pymol import cmd
from random import randint

#############################################################################
#
# Acknowledgement:
# This script was written based on the drawgridbox by Cunliang Geng
#
#############################################################################
python
def drawgridbox(center, size, gridName=None, nx=10, ny=10, nz=10, padding=0.0, lw=2.0, r=1.0, g=1.0, b=1.0):
    """
    DESCRIPTION
        Given a center and a side size, draw a grid box around it.

    USAGE:
        drawgridbox [center, size, [nx, [ny, [nz, [padding, [lw, [r, [g, b]]]]]]]]

    PARAMETERS:
        center,       center of the grid box

        size,         size of the sides for each direction x, y, z

        nx,           number of grids on axis X
                      defaults to 10

        ny,           number of grids on axis Y
                      defaults to 10

        nz,           number of grids on axis Z
                      defaults to 10

        padding,      defaults to 0

        lw,           line width
                      defaults to 2.0

        r,            red color component, valid range is [0.0, 1.0]
                      defaults to 1.0

        g,            green color component, valid range is [0.0, 1.0]
                      defaults to 1.0

        b,            blue color component, valid range is [0.0, 1.0]
                      defaults to 1.0

    RETURNS
        string, the name of the CGO box

    NOTES
        * This function creates a randomly named CGO grid box. The user can
        specify the number of grids on X/Y/Z axis, the width of the lines,
        the padding and also the color.
    """

    minX, minY, minZ = center[0] - size[0]/2, center[1] - size[1]/2, center[2] - size[2]/2
    maxX, maxY, maxZ = center[0] + size[0]/2, center[1] + size[1]/2, center[2] + size[2]/2

    print("Box dimensions (%.2f, %.2f, %.2f)" % (maxX-minX, maxY-minY, maxZ-minZ))

    minX, minY, minZ = minX - float(padding), minY - float(padding), minZ - float(padding)
    maxX, maxY, maxZ = maxX + float(padding), maxY + float(padding), maxZ + float(padding)
    nX, nY, nZ =int(nx), int(ny), int(nz)
    dX = (maxX-minX)/nX
    dY = (maxY-minY)/nY
    dZ = (maxZ-minZ)/nZ

    if padding != 0:
        print("Box dimensions + padding (%.2f, %.2f, %.2f)" % (maxX-minX, maxY-minY, maxZ-minZ))
    gridbox = [
        LINEWIDTH, float(lw),
        BEGIN, LINES,
        COLOR, float(r), float(g), float(b),
        ]
    for i in range(nX):
        for j in range(nY):
            for k in range(nZ):
                dots= [
                    VERTEX, minX+i*dX, minY+j*dY, minZ+k*dZ,
                    VERTEX, minX+i*dX, minY+j*dY, minZ+(k+1)*dZ,
                    VERTEX, minX+i*dX, minY+(j+1)*dY, minZ+k*dZ,
                    VERTEX, minX+i*dX, minY+(j+1)*dY, minZ+(k+1)*dZ,
                    VERTEX, minX+(i+1)*dX, minY+j*dY, minZ+k*dZ,
                    VERTEX, minX+(i+1)*dX, minY+j*dY, minZ+(k+1)*dZ,
                    VERTEX, minX+(i+1)*dX, minY+(j+1)*dY, minZ+k*dZ,
                    VERTEX, minX+(i+1)*dX, minY+(j+1)*dY, minZ+(k+1)*dZ,
                    VERTEX, minX+i*dX, minY+j*dY, minZ+k*dZ,
                    VERTEX, minX+(i+1)*dX, minY+j*dY, minZ+k*dZ,
                    VERTEX, minX+i*dX, minY+(j+1)*dY, minZ+k*dZ,
                    VERTEX, minX+(i+1)*dX, minY+(j+1)*dY, minZ+k*dZ,
                    VERTEX, minX+i*dX, minY+(j+1)*dY, minZ+(k+1)*dZ,
                    VERTEX, minX+(i+1)*dX, minY+(j+1)*dY, minZ+(k+1)*dZ,
                    VERTEX, minX+i*dX, minY+j*dY, minZ+(k+1)*dZ,
                    VERTEX, minX+(i+1)*dX, minY+j*dY, minZ+(k+1)*dZ,
                    VERTEX, minX+i*dX, minY+j*dY, minZ+k*dZ,
                    VERTEX, minX+i*dX, minY+(j+1)*dY, minZ+k*dZ,
                    VERTEX, minX+(i+1)*dX, minY+j*dY, minZ+k*dZ,
                    VERTEX, minX+(i+1)*dX, minY+(j+1)*dY, minZ+k*dZ,
                    VERTEX, minX+i*dX, minY+j*dY, minZ+(k+1)*dZ,
                    VERTEX, minX+i*dX, minY+(j+1)*dY, minZ+(k+1)*dZ,
                    VERTEX, minX+(i+1)*dX, minY+j*dY, minZ+(k+1)*dZ,
                    VERTEX, minX+(i+1)*dX, minY+(j+1)*dY, minZ+(k+1)*dZ,
                ]
                gridbox += dots
    gridbox.append(END)

    if gridName == None:
      boxName = "gridbox_" + str(randint(0,10000))
      while boxName in cmd.get_names():
          boxName = "gridbox_" + str(randint(0,10000))
    else:
      boxName = gridName

    cmd.load_cgo(gridbox,boxName)
    return boxName
python end

cmd.extend ("drawgridbox", drawgridbox)
'''

FUNCTION_BOUNDING_BOX = '''
from pymol.cgo import *
from pymol import cmd
from random import randint

#############################################################################
#
# Acknowledgement:
# This script was written based on the drawBoundingBox by Jason Vertrees
#
#############################################################################python
def drawBoundingBox(center, size, gridName=None, padding=0.0, linewidth=2.0, r=1.0, g=1.0, b=1.0):
    """                                                                  
    DESCRIPTION                                                          
            Given selection, draw the bounding box around it.          

    USAGE:
            drawBoundingBox [selection, [padding, [linewidth, [r, [g, b]]]]]

    PARAMETERS:
            selection,              the selection to enboxen.  :-)
                                    defaults to (all)

            padding,                defaults to 0

            linewidth,              width of box lines
                                    defaults to 2.0

            r,                      red color component, valid range is [0.0, 1.0]
                                    defaults to 1.0                               

            g,                      green color component, valid range is [0.0, 1.0]
                                    defaults to 1.0                                 

            b,                      blue color component, valid range is [0.0, 1.0]
                                    defaults to 1.0                                

    RETURNS
            string, the name of the CGO box

    NOTES
            * This function creates a randomly named CGO box that minimally spans the protein. The
            user can specify the width of the lines, the padding and also the color.                            
    """

    minX, minY, minZ = center[0] - size[0]/2, center[1] - size[1]/2, center[2] - size[2]/2
    maxX, maxY, maxZ = center[0] + size[0]/2, center[1] + size[1]/2, center[2] + size[2]/2

    if padding != 0.0:
        minX, minY, minZ = minX - float(padding), minY - float(padding), minZ - float(padding)
        maxX, maxY, maxZ = maxX + float(padding), maxY + float(padding), maxZ + float(padding)

    boundingBox = [
    LINEWIDTH, float(linewidth),

    BEGIN, LINES,
    COLOR, float(r), float(g), float(b),

    VERTEX, minX, minY, minZ,  
    VERTEX, minX, minY, maxZ,  
    VERTEX, minX, maxY, minZ,  
    VERTEX, minX, maxY, maxZ,  
    VERTEX, maxX, minY, minZ,  
    VERTEX, maxX, minY, maxZ,  
    VERTEX, maxX, maxY, minZ,  
    VERTEX, maxX, maxY, maxZ,  
    VERTEX, minX, minY, minZ,  
    VERTEX, maxX, minY, minZ,  
    VERTEX, minX, maxY, minZ,  
    VERTEX, maxX, maxY, minZ,  
    VERTEX, minX, maxY, maxZ,  
    VERTEX, maxX, maxY, maxZ,  
    VERTEX, minX, minY, maxZ,  
    VERTEX, maxX, minY, maxZ,  
    VERTEX, minX, minY, minZ,  
    VERTEX, minX, maxY, minZ,  
    VERTEX, maxX, minY, minZ,  
    VERTEX, maxX, maxY, minZ,  
    VERTEX, minX, minY, maxZ,  
    VERTEX, minX, maxY, maxZ,  
    VERTEX, maxX, minY, maxZ,  
    VERTEX, maxX, maxY, maxZ,  

    END
    ]

    if gridName == None:
        boxName = "box_" + str(randint(0,10000))
        while boxName in cmd.get_names():
            boxName = "box_" + str(randint(0,10000))
    else:
        boxName = gridName

    cmd.load_cgo(boundingBox,boxName)
    return boxName
python end

'''

PML_BBOX_STR = '''load {} 
set cartoon_color, white

python
{}
zoom
python end
'''

PML_BBOX_STR_POCK = '''load {} 
set cartoon_color, white

from pymol import cmd,stored
load {}
#select pockets, resn STP
stored.list=[]
cmd.iterate("(resn STP)","stored.list.append(resi)")	#read info about residues STP

aux = list(map(int, stored.list))
aux.sort()
stored.list = list(map(str, aux))
#print(stored.list)
lastSTP=stored.list[-1]	#get the index of the last residu
hide lines, resn STP

#show spheres, resn STP
for my_index in range(1,int(lastSTP)+1): cmd.select("pocket"+str(my_index), "resn STP and resi "+str(my_index))
for my_index in range(1,int(lastSTP)+1): cmd.color(my_index+1,"pocket"+str(my_index))
for my_index in range(1,int(lastSTP)+1): cmd.show("spheres","pocket"+str(my_index))
for my_index in range(1,int(lastSTP)+1): cmd.set("sphere_scale","0.3","pocket"+str(my_index))
for my_index in range(1,int(lastSTP)+1): cmd.set("sphere_transparency","0.1","pocket"+str(my_index))

python
{}
zoom
python end
'''

PML_BBOX_STR_POCKSURF = '''
from pymol import cmd,stored
load {}, protein
create protein and organic
hide everything, all

color white, elem c
color bluewhite, protein
show surface, protein

{}
zoom visible

python
{}
zoom
python end
'''


PML_BBOX_STR_EACH = '''rgb = {}
boxName = drawBoundingBox(center={}, size={}, gridName="{}", r=rgb[0], g=rgb[1], b=rgb[2])
'''


PML_PHARM = '''from pymol.cgo import *
from pymol import cmd
{}
{}    #ligands

python
{}
python end
'''

SPHERE = '''\tALPHA,   {},
\tCOLOR,    {},    {},    {},
\tSPHERE,   {},   {},   {},  {},\n
'''

LOAD_LIGAND = '''load {}, {}\n'''
DISABLE_LIGAND = '''disable {}\n'''

SPHERE_LIST = '''spherelist_{} = [
    {}
    ]

cmd.load_cgo(spherelist_{}, '{}')\n'''

elements_mass = {'H' : 1.008,'HE' : 4.003, 'LI' : 6.941, 'BE' : 9.012,\
                 'B' : 10.811, 'C' : 12.011, 'N' : 14.007, 'O' : 15.999,\
                 'F' : 18.998, 'NE' : 20.180, 'NA' : 22.990, 'MG' : 24.305,\
                 'AL' : 26.982, 'SI' : 28.086, 'P' : 30.974, 'S' : 32.066,\
                 'CL' : 35.453, 'AR' : 39.948, 'K' : 39.098, 'CA' : 40.078,\
                 'SC' : 44.956, 'TI' : 47.867, 'V' : 50.942, 'CR' : 51.996,\
                 'MN' : 54.938, 'FE' : 55.845, 'CO' : 58.933, 'NI' : 58.693,\
                 'CU' : 63.546, 'ZN' : 65.38, 'GA' : 69.723, 'GE' : 72.631,\
                 'AS' : 74.922, 'SE' : 78.971, 'BR' : 79.904, 'KR' : 84.798,\
                 'RB' : 84.468, 'SR' : 87.62, 'Y' : 88.906, 'ZR' : 91.224,\
                 'NB' : 92.906, 'MO' : 95.95, 'TC' : 98.907, 'RU' : 101.07,\
                 'RH' : 102.906, 'PD' : 106.42, 'AG' : 107.868, 'CD' : 112.414,\
                 'IN' : 114.818, 'SN' : 118.711, 'SB' : 121.760, 'TE' : 126.7,\
                 'I' : 126.904, 'XE' : 131.294, 'CS' : 132.905, 'BA' : 137.328,\
                 'LA' : 138.905, 'CE' : 140.116, 'PR' : 140.908, 'ND' : 144.243,\
                 'PM' : 144.913, 'SM' : 150.36, 'EU' : 151.964, 'GD' : 157.25,\
                 'TB' : 158.925, 'DY': 162.500, 'HO' : 164.930, 'ER' : 167.259,\
                 'TM' : 168.934, 'YB' : 173.055, 'LU' : 174.967, 'HF' : 178.49,\
                 'TA' : 180.948, 'W' : 183.84, 'RE' : 186.207, 'OS' : 190.23,\
                 'IR' : 192.217, 'PT' : 195.085, 'AU' : 196.967, 'HG' : 200.592,\
                 'TL' : 204.383, 'PB' : 207.2, 'BI' : 208.980, 'PO' : 208.982,\
                 'AT' : 209.987, 'RN' : 222.081, 'FR' : 223.020, 'RA' : 226.025,\
                 'AC' : 227.028, 'TH' : 232.038, 'PA' : 231.036, 'U' : 238.029,\
                 'NP' : 237, 'PU' : 244, 'AM' : 243, 'CM' : 247, 'BK' : 247,\
                 'CT' : 251, 'ES' : 252, 'FM' : 257, 'MD' : 258, 'NO' : 259,\
                 'LR' : 262, 'RF' : 261, 'DB' : 262, 'SG' : 266, 'BH' : 264,\
                 'HS' : 269, 'MT' : 268, 'DS' : 271, 'RG' : 272, 'CN' : 285,\
                 'NH' : 284, 'FL' : 289, 'MC' : 288, 'LV' : 292, 'TS' : 294,\
                 'OG' : 294}

<<<<<<< HEAD
############### DB IDS #####################

DB_IDS = [{'UniProt': ['A1A4S6', 'A2RUC4']},                      # UniProt
          {'PDB': ['5ni1', '4erf'], 'ChEMBL': ['CHEMBL5061', 'CHEMBL3881']},    # Targets
          {'ChEMBL': ['CHEMBL25', 'CHEMBL353472'], 'BindingDB': ['429291', '4444'],
           'ZINC': ['ZINC480', 'ZINC1019'], 'PubChem': ['98514', '55748', '8739']}]    # Ligands
=======

#  MOLECULAR DYNAMICS

TCL_MD_STR = '''
mol addrep 0
mol new {%s} type {%s} first 0 last -1 step 1 waitfor 1
mol addfile {%s} type {%s} first 0 last -1 step 1 waitfor 1 0

mol color Name
mol representation NewCartoon 0.300000 10.000000 4.100000 0
mol selection protein
mol material Opaque
mol modrep 0 0

mol addrep 0
mol color Name
mol representation Points 1.000000
mol selection hetero within 3 of protein
mol material Opaque
mol modrep 1 0
'''

PML_MD_STR = '''load {}
load_traj {}
hide everything, not br. all within 3 of (byres polymer & name CA)
set movie_fps, 15
'''

















>>>>>>> 56937478
<|MERGE_RESOLUTION|>--- conflicted
+++ resolved
@@ -461,14 +461,12 @@
                  'NH' : 284, 'FL' : 289, 'MC' : 288, 'LV' : 292, 'TS' : 294,\
                  'OG' : 294}
 
-<<<<<<< HEAD
 ############### DB IDS #####################
 
 DB_IDS = [{'UniProt': ['A1A4S6', 'A2RUC4']},                      # UniProt
           {'PDB': ['5ni1', '4erf'], 'ChEMBL': ['CHEMBL5061', 'CHEMBL3881']},    # Targets
           {'ChEMBL': ['CHEMBL25', 'CHEMBL353472'], 'BindingDB': ['429291', '4444'],
            'ZINC': ['ZINC480', 'ZINC1019'], 'PubChem': ['98514', '55748', '8739']}]    # Ligands
-=======
 
 #  MOLECULAR DYNAMICS
 
@@ -498,19 +496,3 @@
 '''
 
 
-
-
-
-
-
-
-
-
-
-
-
-
-
-
-
->>>>>>> 56937478
