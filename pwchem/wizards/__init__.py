from .wizard_base import *
from .wizard_consensus_viewer import SetOutputClass
from .wizard_radius import GetRadiusProtein
from .wizard_select_chain import *
<<<<<<< HEAD
from .wizard_selectVariants import *
from .wizard_select_attribute import *
=======
from .wizard_select_attribute import *
from .wizard_listing import *
>>>>>>> 98b1a5ed
<|MERGE_RESOLUTION|>--- conflicted
+++ resolved
@@ -2,10 +2,6 @@
 from .wizard_consensus_viewer import SetOutputClass
 from .wizard_radius import GetRadiusProtein
 from .wizard_select_chain import *
-<<<<<<< HEAD
 from .wizard_selectVariants import *
 from .wizard_select_attribute import *
-=======
-from .wizard_select_attribute import *
 from .wizard_listing import *
->>>>>>> 98b1a5ed
