# -*- coding: utf-8 -*-
# **************************************************************************
# *
# * Authors:  Alberto Manuel Parra Pérez (amparraperez@gmail.com)
# *
# * Biocomputing Unit, CNB-CSIC
# *
# * This program is free software; you can redistribute it and/or modify
# * it under the terms of the GNU General Public License as published by
# * the Free Software Foundation; either version 2 of the License, or
# * (at your option) any later version.
# *
# * This program is distributed in the hope that it will be useful,
# * but WITHOUT ANY WARRANTY; without even the implied warranty of
# * MERCHANTABILITY or FITNESS FOR A PARTICULAR PURPOSE.  See the
# * GNU General Public License for more details.
# *
# * You should have received a copy of the GNU General Public License
# * along with this program; if not, write to the Free Software
# * Foundation, Inc., 59 Temple Place, Suite 330, Boston, MA
# * 02111-1307  USA
# *
# *  All comments concerning this program package may be sent to the
# *  e-mail address 'scipion@cnb.csic.es'
# *
# **************************************************************************

"""
This wizard will extract the chains from a atomic structure (pdb) file in
order to select it in the protocol.
Then, it will load the structure and will take all chain related
information such as name and number of residues.
"""

# Imports
import os, requests, json
from Bio.PDB import PDBParser, MMCIFParser

from pyworkflow.gui import ListTreeProviderString, dialog
from pyworkflow.object import String
from pwem.wizards import SelectChainWizard, SelectResidueWizard, VariableWizard
from pwem.convert import AtomicStructHandler
from pwem.objects import AtomStruct, Sequence, Pointer

from pwchem.protocols import *

from pwchem.objects import SequenceVariants, SetOfStructROIs
from pwchem.viewers.viewers_sequences import SequenceAliView
from pwchem.utils import RESIDUES3TO1, RESIDUES1TO3, runOpenBabel, natural_sort
from pwchem.utils.utilsFasta import pairwiseAlign, calculateIdentity


class SelectLigandAtom(VariableWizard):
  _targets, _inputs, _outputs = [], {}, {}

  def extract_atoms(self, molFile, protocol):
    """ Extraction of the atoms in a ligand file """
    if not molFile.endswith('.pdb'):
        proj = protocol.getProject()

        inName, inExt = os.path.splitext(os.path.basename(molFile))
        oFile = os.path.abspath(proj.getTmpPath(inName + '.pdb'))

        args = ' -i{} {} -opdb -O {}'.format(inExt[1:], os.path.abspath(molFile), oFile)
        runOpenBabel(protocol=protocol, args=args, cwd=proj.getTmpPath(), popen=True)
        molFile = oFile

    parser = PDBParser().get_structure(molFile, molFile)
    atomNames = []
    for model in parser:
      for atom in model.get_atoms():
        atomNames.append(atom.get_name())
    atomNames = natural_sort(atomNames)
    return atomNames

  def getMol(self, inSet, molName):
    myMol = None
    for mol in inSet:
      if mol.__str__() == molName:
        myMol = mol.clone()
        break
    if myMol == None:
      print('The input ligand is not found')
      return None
    else:
      return myMol

  def show(self, form, *params):
    protocol = form.protocol
    inputParam, outputParam = self.getInputOutput(form)

    inSet, molName = getattr(protocol, inputParam[0]).get(), getattr(protocol, inputParam[1]).get()
    mol = self.getMol(inSet, molName)
    molFile = mol.getPoseFile() if mol.getPoseFile() else mol.getFileName()
    atomNames = self.extract_atoms(molFile, protocol)

    finalList = []
    for i in atomNames:
      finalList.append(String(i))
    provider = ListTreeProviderString(finalList)
    dlg = dialog.ListDialog(form.root, "Ligand atom names", provider,
                            "Select one of the ligand atoms")
    form.setVar(outputParam[0], dlg.values[0].get())

class SelectLigandWizard(VariableWizard):
  _targets, _inputs, _outputs = [], {}, {}

  def isHet(self, residue):
    res = residue.id[0]
    return res != " " and res != "W"

  def extract_ligands(self, ASFile, protocol):
    """ Extraction of the heteroatoms of .pdb files """
    if ASFile.endswith('.pdbqt'):
        proj = protocol.getProject()
        oFile = os.path.abspath(proj.getTmpPath('inputStructure.pdb'))
        args = ' -ipdbqt {} -opdb -O {}'.format(os.path.abspath(ASFile), oFile)
        runOpenBabel(protocol=protocol, args=args, cwd=proj.getTmpPath(), popen=True)
        ASFile = oFile

    if ASFile.endswith('.pdb') or ASFile.endswith('.ent'):
      pdb_code = os.path.basename(os.path.splitext(ASFile)[0])
      parser = PDBParser().get_structure(pdb_code, ASFile)
    elif ASFile.endswith('.cif'):
      pdb_code = os.path.basename(os.path.splitext(ASFile)[0])
      parser = MMCIFParser().get_structure(pdb_code, ASFile)
    else:
      print('Unknown AtomStruct file format')
      return

    molNames = []
    for model in parser:
      for chain in model:
        for residue in chain:
          if self.isHet(residue):
            if not residue.resname in molNames:
              molNames.append(residue.resname)
    return molNames

  def show(self, form, *params):
    protocol = form.protocol
    inputParam, outputParam = self.getInputOutput(form)

    ASFile = getattr(protocol, inputParam[0]).get().getFileName()
    molNames = self.extract_ligands(ASFile, protocol)

    finalList = []
    for i in molNames:
      finalList.append(String(i))
    provider = ListTreeProviderString(finalList)
    dlg = dialog.ListDialog(form.root, "Ligand Names", provider,
                            "Select one of the ligands")
    form.setVar(outputParam[0], dlg.values[0].get())


SelectLigandWizard().addTarget(protocol=ProtDefineStructROIs,
                               targets=['molName'],
                               inputs=['inputAtomStruct'],
                               outputs=['molName'])

SelectLigandWizard().addTarget(protocol=ProtocolRMSDDocking,
                               targets=['refLigName'],
                               inputs=['refAtomStruct'],
                               outputs=['refLigName'])

class SelectMultiLigandWizard(SelectLigandWizard):
  def show(self, form, *params):
      protocol = form.protocol
      inputParam, outputParam = self.getInputOutput(form)

      ASFile = getattr(protocol, inputParam[0]).get().getFileName()
      molNames = self.extract_ligands(ASFile, protocol)

      finalList = []
      for i in molNames:
        finalList.append(String(i))
      provider = ListTreeProviderString(finalList)
      dlg = dialog.ListDialog(form.root, "Ligand Names", provider,
                              "Select one of the ligands")

      vals = [v.get() for v in dlg.values]
      form.setVar(outputParam[0], ', '.join(vals))

SelectMultiLigandWizard().addTarget(protocol=ProtChemPrepareReceptor,
                               targets=['het2keep'],
                               inputs=['inputAtomStruct'],
                               outputs=['het2keep'])


class AddROIWizard(VariableWizard):
  _targets, _inputs, _outputs = [], {}, {}

  def getPrevList(self, protocol, outputParam):
    prevList = getattr(protocol, outputParam[0]).get()
    if not prevList or not prevList.strip():
      prevList = ''
    elif not prevList.endswith('\n'):
      prevList += '\n'
    lenPrev = len(prevList.split('\n'))
    return prevList, lenPrev

  def show(self, form, *params):
    inputParams, outputParam = self.getInputOutput(form)
    protocol = form.protocol

    prevList, lenPrev = self.getPrevList(protocol, outputParam)
    roiDef = protocol.getDefinedROILine()
    if protocol.origin.get() == 2 and protocol.extLig.get():
      _, newPointers = protocol.getNewPointers()
      form.setVar(outputParam[1], newPointers)

    form.setVar(outputParam[0], f'{prevList}{lenPrev}) {roiDef}')

AddROIWizard().addTarget(protocol=ProtDefineStructROIs,
                         targets=['addROI'],
                         inputs=[],
                         outputs=['inROIs', 'inputPointers'])



######################## Variable wizards ####################

class SelectChainWizardQT(SelectChainWizard):
  _targets, _inputs, _outputs = [], {}, {}
  @classmethod
  def getModelsChainsStep(cls, protocol, inputObj):
    """ Returns (1) list with the information
       {"model": %d, "chain": "%s", "residues": %d} (modelsLength)
       (2) list with residues, position and chain (modelsFirstResidue)"""
    structureHandler = AtomicStructHandler()
    if type(inputObj) == str:
      if os.path.exists(inputObj):
        fileName = inputObj
      else:
        pdbID = inputObj
        url = "https://www.rcsb.org/structure/"
        URL = url + ("%s" % pdbID)
        try:
          response = requests.get(URL)
        except:
          raise Exception("Cannot connect to PDB server")
        if (response.status_code >= 400) and (response.status_code < 500):
          raise Exception("%s is a wrong PDB ID" % pdbID)
        fileName = structureHandler.readFromPDBDatabase(os.path.basename(pdbID), dir="/tmp/")

    elif str(type(inputObj).__name__) == 'SchrodingerAtomStruct':
        fileName = os.path.abspath(inputObj.convert2PDB())

    elif str(type(inputObj).__name__) == 'SetOfStructROIs':
        fileName = inputObj.getProteinFile()

    else:
        fileName = os.path.abspath(inputObj.getFileName())

    if fileName.endswith('.pdbqt'):
      inName, inExt = os.path.splitext(os.path.basename(fileName))
      pdbFile = os.path.abspath(os.path.join(protocol.getProject().getPath(inName + '.pdb')))
      args = ' -i{} {} -opdb -O {}'.format(inExt[1:], os.path.abspath(fileName), pdbFile)
      runOpenBabel(protocol=protocol, args=args, popen=True)
      fileName = pdbFile

    structureHandler.read(fileName)
    structureHandler.getStructure()
    return structureHandler.getModelsChains()

class SelectResidueWizardQT(SelectResidueWizard):
  _targets, _inputs, _outputs = [], {}, {}
  @classmethod
  def getModelsChainsStep(cls, protocol, inputObj):
      return SelectChainWizardQT().getModelsChainsStep(protocol, inputObj)

  def checkNoPDBQT(self, form, fileName):
      if fileName.endswith('.pdbqt'):
        protocol = form.protocol
        inName, inExt = os.path.splitext(os.path.basename(fileName))
        pdbFile = os.path.abspath(os.path.join(protocol.getProject().getPath(inName + '.pdb')))
        args = ' -i{} {} -opdb -O {}'.format(inExt[1:], os.path.abspath(fileName), pdbFile)
        runOpenBabel(protocol=protocol, args=args, popen=True)
        fileName = pdbFile
      return fileName

  def getResidues(self, form, inputObj, chainStr):
    if issubclass(type(inputObj), SetOfStructROIs):
        inputObj = inputObj.getProteinFile()
        inputObj = self.checkNoPDBQT(form, inputObj)
    elif issubclass(type(inputObj), AtomStruct):
        inputObj = inputObj.getFileName()
        inputObj = self.checkNoPDBQT(form, inputObj)

    return super().getResidues(form, inputObj, chainStr)


SelectChainWizardQT().addTarget(protocol=ProtDefineStructROIs,
                              targets=['chain_name'],
                              inputs=['inputAtomStruct'],
                              outputs=['chain_name'])
SelectChainWizardQT().addTarget(protocol=ProtDefineStructROIs,
                              targets=['chain_name2'],
                              inputs=['inputAtomStruct'],
                              outputs=['chain_name2'])

SelectChainWizardQT().addTarget(protocol=ProtChemPairWiseAlignment,
                              targets=['chain_name1'],
                              inputs=['inputAtomStruct1'],
                              outputs=['chain_name1'])

SelectChainWizardQT().addTarget(protocol=ProtChemPairWiseAlignment,
                              targets=['chain_name2'],
                              inputs=['inputAtomStruct2'],
                              outputs=['chain_name2'])

SelectChainWizardQT().addTarget(protocol=ProtSeqCalculateConservation,
                              targets=['chain_name'],
                              inputs=['inputAS'],
                              outputs=['chain_name'])

SelectChainWizardQT().addTarget(protocol=ProtExtractLigands,
                              targets=['chain_name'],
                              inputs=['inputStructure'],
                              outputs=['chain_name'])

SelectChainWizardQT().addTarget(protocol=ProtCalculateSASA,
                              targets=['chain_name'],
                              inputs=['inputAtomStruct'],
                              outputs=['chain_name'])

SelectChainWizardQT().addTarget(protocol=ProtCalculateSASA,
                              targets=['chain_name'],
                              inputs=['inputAtomStruct'],
                              outputs=['chain_name'])

SelectChainWizardQT().addTarget(protocol=ProtMapAttributeToSeqROIs,
                              targets=['chain_name'],
                              inputs=['inputAtomStruct'],
                              outputs=['chain_name'])


SelectResidueWizardQT().addTarget(protocol=ProtDefineStructROIs,
                                targets=['resPosition'],
                                inputs=['inputAtomStruct', 'chain_name'],
                                outputs=['resPosition'])

SelectResidueWizardQT().addTarget(protocol=ProtDefineSeqROI,
                                targets=['resPosition'],
                                inputs=[{'chooseInput': ['inputSequence', 'inputSequenceVariants']}],
                                outputs=['resPosition'])



class SelectChainPairwiseWizard(SelectChainWizard):
    _targets, _inputs, _outputs = [], {}, {}

    def editionListOfChains(self, listOfChains, inAS, inROI, protocol):
        chainList = []

        handler = AtomicStructHandler(inAS.getFileName())
        for model, chainDic in listOfChains.items():
          for chainID, lenResidues in chainDic.items():
            wDic = {"model": model, "chain": str(chainID), "residues": lenResidues}
            if inROI:
                inSeq = inROI.getSequence()
                seq = str(handler.getSequenceFromChain(modelID=model, chainID=chainID))

                alignFile = 'preAlign{}_chain{}.fa'.format(protocol.getObjId(), chainID)
                alignFile = os.path.abspath(protocol.getProject().getTmpPath(alignFile))
                if not os.path.exists(alignFile):
                    pairwiseAlign(inSeq, seq, alignFile, force=True)
                ident = calculateIdentity(alignFile)

                wDic["identity"] = ident

            chainList.append(str(wDic).replace("'", '"'))
        return chainList

    def show(self, form, *params):
        inputParam, outputParam = self.getInputOutput(form)
        protocol = form.protocol
        inputObj = getattr(protocol, inputParam[0]).get()
        try:
            listOfChains, listOfResidues = self.getModelsChainsStep(protocol, inputObj)
        except Exception as e:
            print("ERROR: ", e)
            return

        inROI = getattr(protocol, inputParam[1]).get()
        chainList = self.editionListOfChains(listOfChains, inputObj, inROI, protocol)
        finalChainList = []
        for i in chainList:
          finalChainList.append(String(i))
        provider = ListTreeProviderString(finalChainList)
        dlg = dialog.ListDialog(form.root, "Model chains", provider,
                                "Select one of the chains (model, chain, "
                                "number of chain residues)")
        form.setVar(outputParam[0], dlg.values[0].get())



SelectChainWizardQT().addTarget(protocol=ProtMapSequenceROI,
                                targets=['chain_name'],
                                inputs=['inputAtomStruct', 'inputSequenceROIs'],
                                outputs=['chain_name'])


class SelectMultiChainWizard(SelectChainWizardQT):
  _targets, _inputs, _outputs = [], {}, {}

  def show(self, form, *params):
      inputParams, outputParam = self.getInputOutput(form)
      protocol = form.protocol
      inputObj = getattr(protocol, inputParams[0]).get()
      try:
          listOfChains, listOfResidues = self.getModelsChainsStep(protocol, inputObj)
      except Exception as e:
          print("ERROR: ", e)
          return

      chainList = self.editionListOfChains(listOfChains)
      finalChainList = []
      for i in chainList:
        finalChainList.append(String(i))
      provider = ListTreeProviderString(finalChainList)
      dlg = dialog.ListDialog(form.root, "Model chains", provider,
                              "Select one of the chains (model, chain, "
                              "number of chain residues)")
      if len(dlg.values) > 1:
        chains = []
        for selChain in dlg.values:
          chains += ['{}-{}'.format(json.loads(selChain.get())['model'], json.loads(selChain.get())['chain'])]
        chainInfo = '{"model-chain": "%s"}' % (', '.join(chains))
      else:
        chainInfo = dlg.values[0].get()
      form.setVar(outputParam[0], chainInfo)

SelectMultiChainWizard().addTarget(protocol=ProtDefineStructROIs,
                                   targets=['keep_chain_name'],
                                   inputs=['inputAtomStruct'],
                                   outputs=['keep_chain_name'])

SelectMultiChainWizard().addTarget(protocol=ProtChemPrepareReceptor,
                                   targets=['chain_name'],
                                   inputs=['inputAtomStruct'],
                                   outputs=['chain_name'])

class PreviewAlignmentWizard(VariableWizard):
  _targets, _inputs, _outputs = [], {}, {}

  def getPDBInputAS(self, AS, protocol):
      if str(type(AS).__name__) == 'SchrodingerAtomStruct':
        fileName = os.path.abspath(AS.convert2PDB())
      elif AS.getFileName().endswith('.pdbqt'):
        proteinFile = AS.getFileName()
        inName, inExt = os.path.splitext(os.path.basename(proteinFile))
        fileName = os.path.abspath(os.path.join(protocol.getProject().getPath(inName + '.pdb')))
        args = ' -i{} {} -opdb -O {}'.format(inExt[1:], os.path.abspath(proteinFile), fileName)
        runOpenBabel(protocol=protocol, args=args, popen=True)

      else:
        fileName = os.path.abspath(AS.getFileName())
      return fileName

  def show(self, form, *params):
    protocol = form.protocol
    inputParam, outputParam = self.getInputOutput(form)

    model = json.loads(getattr(protocol, inputParam[0]).get())['model']
    chainID = json.loads(getattr(protocol, inputParam[0]).get())['chain']
    inputAS = getattr(protocol, inputParam[1]).get()

    alignFile = os.path.abspath(protocol._getPath('preAlign_chain{}.fa'.format(chainID)))
    if not os.path.exists(alignFile):
        inASFile = self.getPDBInputAS(inputAS, form.protocol)
        inROI = getattr(protocol, inputParam[2]).get()
        inSeq = inROI.getSequence()
        handler = AtomicStructHandler(inASFile)
        seq = str(handler.getSequenceFromChain(modelID=model, chainID=chainID))
        pairwiseAlign(inSeq, seq, alignFile, force=True)

    SequenceAliView([alignFile], cwd=None).show()

PreviewAlignmentWizard().addTarget(protocol=ProtMapSequenceROI,
                                   targets=['preview'],
                                   inputs=['chain_name', 'inputAtomStruct', 'inputSequenceROIs'],
                                   outputs=[])


class SelectElementWizard(VariableWizard):
  """Lists the items in a SetOfX and choose one"""
  _targets, _inputs, _outputs = [], {}, {}

  def getListOfElements(self, protocol, scipionSet):
    eleList = []
    if scipionSet is not None:
      for element in scipionSet:
          eleList.append(element.__str__())
    return eleList

  def displayDialog(self, form, inputParam):
    protocol = form.protocol
    try:
      scipionSet = getattr(protocol, inputParam[0]).get()
      listOfElements = self.getListOfElements(protocol, scipionSet)
    except Exception as e:
      print("ERROR: ", e)
      return

    finalList = []
    for i in listOfElements:
      finalList.append(String(i))
    provider = ListTreeProviderString(finalList)
    dlg = dialog.ListDialog(form.root, "Set items", provider,
                            "Select one of items in the set")
    return dlg

  def show(self, form, *params):
    inputParam, outputParam = self.getInputOutput(form)
    dlg = self.displayDialog(form, inputParam)
    form.setVar(outputParam[0], dlg.values[0].get())
    
SelectElementWizard().addTarget(protocol=ProtocolLigandParametrization,
                               targets=['inputLigand'],
                               inputs=['inputSmallMolecules'],
                               outputs=['inputLigand'])


class SelectElementMultiPointWizard(SelectElementWizard):
  """Lists the items in a SetOfX selected from a multipointer"""
  _targets, _inputs, _outputs = [], {}, {}

  def getInputSet(self, multiPointer, setStr):
    inSet = None
    for inPointer in multiPointer:
      curSet = inPointer.get()
      if curSet.__str__() == setStr:
        inSet = curSet
    return inSet

  def displayDialog(self, form, inputParam):
    protocol = form.protocol
    try:
      multiPointer = getattr(protocol, inputParam[0])
      inputSetStr = getattr(protocol, inputParam[1]).get()

      inSet = self.getInputSet(multiPointer, inputSetStr)
      listOfElements = self.getListOfElements(protocol, inSet)
    except Exception as e:
      print("ERROR: ", e)
      return

    finalList = []
    for i in listOfElements:
      finalList.append(String(i))
    provider = ListTreeProviderString(finalList)
    dlg = dialog.ListDialog(form.root, "Set items", provider,
                            "Select one of items in the set")
    return dlg

SelectElementMultiPointWizard().addTarget(protocol=ProtDefineMultiEpitope,
                                 targets=['inROI'],
                                 inputs=['inputROIsSets', 'inSet'],
                                 outputs=['inROI'])

class SelectInputSetWizard(VariableWizard):
  '''Select a set form a MultiPointer param'''
  _targets, _inputs, _outputs = [], {}, {}

  def getListOfElements(self, multipointer):
    eleList = []
    if multipointer is not None:
      for inPointer in multipointer:
        eleList.append(inPointer.get())
    return eleList

  def displayDialog(self, form, inputParam):
    protocol = form.protocol
    try:
      multiPointer = getattr(protocol, inputParam[0])
      listOfElements = self.getListOfElements(multiPointer)
    except Exception as e:
      print("ERROR: ", e)
      return

    finalList = []
    for i in listOfElements:
      finalList.append(String(i))
    provider = ListTreeProviderString(finalList)
    dlg = dialog.ListDialog(form.root, "Select set", provider,
                            "Select one of the sets in the input")
    return dlg

  def show(self, form, *params):
    inputParam, outputParam = self.getInputOutput(form)
    dlg = self.displayDialog(form, inputParam)
    form.setVar(outputParam[0], dlg.values[0].get())

SelectInputSetWizard().addTarget(protocol=ProtDefineMultiEpitope,
                                 targets=['inSet'],
                                 inputs=['inputROIsSets'],
                                 outputs=['inSet'])
SelectInputSetWizard().addTarget(protocol=ProtCombineScoresSeqROI,
                                 targets=['inSet'],
                                 inputs=['conditionalROIs'],
                                 outputs=['inSet'])


class SelectMultiElementWizard(SelectElementWizard):
  """Lists the items in a SetOfX and choose one or several"""
  _targets, _inputs, _outputs = [], {}, {}

  def show(self, form, *params):
    inputParam, outputParam = self.getInputOutput(form)
    dlg = self.displayDialog(form, inputParam)
    values = [val.get().strip() for val in dlg.values]
    form.setVar(outputParam[0], ', '.join(values))

SelectMultiElementWizard().addTarget(protocol=ProtOptimizeMultiEpitope,
                                     targets=['seleLinker'],
                                     inputs=['inLinkerSet'],
                                     outputs=['seleLinker'])

class SelectMultiSeqWizard(SelectMultiElementWizard):
  """Lists the items in a SetOfSequences and choose several"""
  _targets, _inputs, _outputs = [], {}, {}

  def getListOfElements(self, protocol, scipionSet):
    eleList = []
    if scipionSet is not None:
      for element in scipionSet:
        eleList.append(element.getSeqName())
    return ['All'] + eleList

class SelectMultiMolWizard(SelectMultiElementWizard):
  """Lists the interacting mols in a SetOfSequences and choose several"""
  _targets, _inputs, _outputs = [], {}, {}

  def getListOfElements(self, protocol, seqSet):
    return ['All'] + seqSet.getInteractMolNames()

SelectMultiSeqWizard().addTarget(protocol=ProtExtractInteractingMols,
                                 targets=['chooseSeq'],
                                 inputs=['inputSequences'],
                                 outputs=['chooseSeq'])

SelectMultiMolWizard().addTarget(protocol=ProtExtractInteractingMols,
                                 targets=['chooseMol'],
                                 inputs=['inputSequences'],
                                 outputs=['chooseMol'])

class SelectMultiEpitopeElementWizard(SelectElementWizard):
  """Lists the items in a MultiEpitope and choose several"""
  _targets, _inputs, _outputs = [], {}, {}

  def getListOfElements(self, protocol, scipionSet):
    eleList = []
    if scipionSet is not None:
      for item in scipionSet:
        elemType = 'Linker' if hasattr(item, '_type') and getattr(item, '_type') == 'Linker' else 'Epitope'
        elem = f'{elemType} (ID {item.getObjId()}): {item.getROISequence()}'
        eleList.append(elem)
    return eleList

SelectMultiEpitopeElementWizard().addTarget(protocol=ProtModifyMultiEpitope,
                                 targets=['inROI'],
                                 inputs=['inputMultiEpitope'],
                                 outputs=['inROI'])

class SelectSetMultiPointerWizard(SelectElementWizard):
  """Lists the items in a multipointer of SetOfX and choose one"""
  _targets, _inputs, _outputs = [], {}, {}

  def displayDialog(self, form, inputParam):
    protocol = form.protocol
    try:
      scipionSet = getattr(protocol, inputParam[0])
      listOfElements = self.getListOfElements(protocol, scipionSet)
    except Exception as e:
      print("ERROR: ", e)
      return

    finalList = []
    for i in listOfElements:
      finalList.append(String(i))
    provider = ListTreeProviderString(finalList)
    dlg = dialog.ListDialog(form.root, "MultiPointer sets", provider,
                            "Select one of the sets in the multipointer")
    return dlg

  def getListOfElements(self, protocol, scipionMultiPointer):
    eleList = []
    if scipionMultiPointer is not None:
      for i, element in enumerate(scipionMultiPointer):
        eleList.append(f'{i}//{element.get().__str__()}')
    return eleList

SelectSetMultiPointerWizard().addTarget(protocol=ProtocolRankDocking,
                                        targets=['defineInput'],
                                        inputs=['inputMoleculesSets'],
                                        outputs=['defineInput'])

<<<<<<< HEAD
SelectSetMultiPointerWizard().addTarget(protocol=ProtOptimizeMultiEpitope,
                                        targets=['inSet'],
                                        inputs=['inputROISets'],
                                        outputs=['inSet'])
SelectSetMultiPointerWizard().addTarget(protocol=ProtOptimizeMultiEpitope,
                                        targets=['linkProtSet'],
                                        inputs=['inputROISets'],
                                        outputs=['linkProtSet'])


=======
SelectSetMultiPointerWizard().addTarget(protocol=ProtocolRANXFuse,
                                        targets=['inSetID'],
                                        inputs=['inputSets'],
                                        outputs=['inSetID'])
>>>>>>> b2d4e8ba

class SelectElementMultiPointerWizard(SelectElementWizard):
    """Lists the items in a multipointer of SetOfX and choose one"""
    _targets, _inputs, _outputs = [], {}, {}

    def getListOfElements(self, protocol, scipionSet, i):
      eleList = []
      if scipionSet is not None:
        for element in scipionSet:
            eleList.append('Set {} | {}'.format(i, element.__str__()))
      return eleList

    def show(self, form, *params):
      protocol = form.protocol
      inputParam, outputParam = self.getInputOutput(form)
      try:
        listOfElements = []
        scipionMultiSet = getattr(protocol, inputParam[0])
        for i, scipionPointer in enumerate(scipionMultiSet):
            listOfElements += self.getListOfElements(protocol, scipionPointer.get(), i)
      except Exception as e:
        print("ERROR: ", e)
        return

      finalList = []
      for i in listOfElements:
        finalList.append(String(i))
      provider = ListTreeProviderString(finalList)
      dlg = dialog.ListDialog(form.root, "Sets items", provider,
                              "Select one of items in the sets")
      form.setVar(outputParam[0], dlg.values[0].get())


SelectElementWizard().addTarget(protocol=ProtDefineStructROIs,
                               targets=['ligName'],
                               inputs=['inSmallMols'],
                               outputs=['ligName'])

SelectElementWizard().addTarget(protocol=ProtocolShapeDistancesFiltering,
                               targets=['inputReferenceMolecule'],
                               inputs=['inputRefSmallMolecules'],
                               outputs=['inputReferenceMolecule'])

SelectElementWizard().addTarget(protocol=ProtocolFingerprintFiltering,
                               targets=['inputReferenceMolecule'],
                               inputs=['inputRefSmallMolecules'],
                               outputs=['inputReferenceMolecule'])

SelectElementWizard().addTarget(protocol=ProtocolRMSDDocking,
                                targets=['refMolName'],
                                inputs=['refSmallMolecules'],
                                outputs=['refMolName'])

SelectElementWizard().addTarget(protocol=ProtSeqCalculateConservation,
                               targets=['outSeq'],
                               inputs=['inputSequences'],
                               outputs=['outSeq'])

SelectElementMultiPointerWizard().addTarget(protocol=ProtocolPharmacophoreModification,
                                           targets=['currentFeatures'],
                                           inputs=['inputPharmacophores'],
                                           outputs=['currentFeatures'])


SelectChainWizardQT().addTarget(protocol=ProtDefineSetOfSequences,
                                targets=['inpChain'],
                                inputs=[{'inputOrigin': ['inputSequence', #will not be displayed, but keep order of EnumParam
                                                         'inputAtomStruct', 'inputPDB']}],
                                outputs=['inpChain'])

SelectResidueWizardQT().addTarget(protocol=ProtDefineSetOfSequences,
                                  targets=['inpPositions'],
                                  inputs=[{'inputOrigin': ['inputSequence', 'inputAtomStruct', 'inputPDB']},
                                          'inpChain'],
                                  outputs=['inpPositions'])


class AddSequenceWizard(SelectResidueWizard):
    _targets, _inputs, _outputs = [], {}, {}

    def show(self, form, *params):
        protocol = form.protocol
        inputParams, outputParam = self.getInputOutput(form)

        # StructName
        inputObj = getattr(protocol, inputParams[0]).get()
        pdbFile, AS, addPointer = '', False, True
        if issubclass(type(inputObj), str):
            outStr = [inputObj]
            AS, addPointer = True, False
        elif issubclass(type(inputObj), AtomStruct):
            pdbFile = inputObj.getFileName()
            outStr = [os.path.splitext(os.path.basename(pdbFile))[0]]
            AS = True
        elif issubclass(type(inputObj), Sequence):
            outStr = [inputObj.getId().replace("|", "_")]

        if AS:
            # Chain
            chainJson = getattr(protocol, inputParams[1]).get()
            chainId = json.loads(chainJson)['chain']
        else:
            chainJson = ''

        # Positions
        posJson = getattr(protocol, inputParams[2]).get()
        if posJson:
            posIdxs = json.loads(posJson)['index']
            seq = json.loads(posJson)['residues']
            outStr += [posIdxs]
        else:
            outStr += ['FIRST-LAST']
            finalResiduesList = self.getResidues(form, inputObj, chainJson)
            idxs = [json.loads(finalResiduesList[0].get())['index'], json.loads(finalResiduesList[-1].get())['index']]
            seq = self.getSequence(finalResiduesList, idxs)

        chainStr, chainFileId = '', ''
        if AS:
          chainStr = ', "chain": "{}"'.format(chainId)
          chainFileId = '_{}'.format(chainId)

        prevStr = getattr(protocol, outputParam[0]).get()
        lenPrev = len(prevStr.strip().split('\n')) + 1
        if prevStr.strip() == '':
          lenPrev -= 1
        elif not prevStr.endswith('\n'):
          prevStr += '\n'

        seqFile = protocol.getProject().getTmpPath('{}{}_{}.fa'.format(outStr[0], chainFileId, outStr[1]))
        with open(seqFile, 'w') as f:
            f.write('>{}\n{}\n'.format(outStr[0], seq))

        jsonStr = '%s) {"name": "%s"%s, "index": "%s", "seqFile": "%s"}\n' % \
                  (lenPrev, outStr[0], chainStr, outStr[1], seqFile)
        form.setVar(outputParam[0], prevStr + jsonStr)

        if addPointer:
            outPointers = outputParam[1]
            prevPointers = getattr(protocol, outPointers)
            prevPointers.append(Pointer(inputObj))
            form.setVar(outPointers, prevPointers)



AddSequenceWizard().addTarget(protocol=ProtDefineSetOfSequences,
                              targets=['addInput'],
                              inputs=[{'inputOrigin': ['inputSequence', 'inputAtomStruct', 'inputPDB']},
                                      'inpChain', 'inpPositions'],
                              outputs=['inputList', 'inputPointers'])<|MERGE_RESOLUTION|>--- conflicted
+++ resolved
@@ -696,7 +696,6 @@
                                         inputs=['inputMoleculesSets'],
                                         outputs=['defineInput'])
 
-<<<<<<< HEAD
 SelectSetMultiPointerWizard().addTarget(protocol=ProtOptimizeMultiEpitope,
                                         targets=['inSet'],
                                         inputs=['inputROISets'],
@@ -707,12 +706,10 @@
                                         outputs=['linkProtSet'])
 
 
-=======
 SelectSetMultiPointerWizard().addTarget(protocol=ProtocolRANXFuse,
                                         targets=['inSetID'],
                                         inputs=['inputSets'],
                                         outputs=['inSetID'])
->>>>>>> b2d4e8ba
 
 class SelectElementMultiPointerWizard(SelectElementWizard):
     """Lists the items in a multipointer of SetOfX and choose one"""
