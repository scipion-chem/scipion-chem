# -*- coding: utf-8 -*-
# **************************************************************************
# *
# * Authors:  Alberto Manuel Parra Pérez (amparraperez@gmail.com)
# *
# * Biocomputing Unit, CNB-CSIC
# *
# * This program is free software; you can redistribute it and/or modify
# * it under the terms of the GNU General Public License as published by
# * the Free Software Foundation; either version 2 of the License, or
# * (at your option) any later version.
# *
# * This program is distributed in the hope that it will be useful,
# * but WITHOUT ANY WARRANTY; without even the implied warranty of
# * MERCHANTABILITY or FITNESS FOR A PARTICULAR PURPOSE.  See the
# * GNU General Public License for more details.
# *
# * You should have received a copy of the GNU General Public License
# * along with this program; if not, write to the Free Software
# * Foundation, Inc., 59 Temple Place, Suite 330, Boston, MA
# * 02111-1307  USA
# *
# *  All comments concerning this program package may be sent to the
# *  e-mail address 'scipion@cnb.csic.es'
# *
# **************************************************************************

"""
This wizard will extract the chains from a atomic structure (pdb) file in
order to select it in the protocol.
Then, it will load the structure and will take all chain related
information such as name and number of residues.
"""

# Imports
import os, requests, json
from Bio.PDB import PDBParser, MMCIFParser

from pyworkflow.gui import ListTreeProviderString, dialog
from pyworkflow.object import String
from pwem.wizards import SelectChainWizard, SelectResidueWizard, VariableWizard
from pwem.convert import AtomicStructHandler
from pwem.objects import AtomStruct, Sequence, Pointer

from pwchem.protocols import *

from pwchem.objects import SequenceVariants, SetOfStructROIs
from pwchem.viewers.viewers_sequences import SequenceAliView
from pwchem.utils import RESIDUES3TO1, RESIDUES1TO3, runOpenBabel, natural_sort
from pwchem.utils.utilsFasta import pairwiseAlign, calculateIdentity


class SelectLigandAtom(VariableWizard):
  _targets, _inputs, _outputs = [], {}, {}

  def extract_atoms(self, molFile, protocol):
    """ Extraction of the atoms in a ligand file """
    if not molFile.endswith('.pdb'):
        proj = protocol.getProject()

        inName, inExt = os.path.splitext(os.path.basename(molFile))
        oFile = os.path.abspath(proj.getTmpPath(inName + '.pdb'))

        args = ' -i{} {} -opdb -O {}'.format(inExt[1:], os.path.abspath(molFile), oFile)
        runOpenBabel(protocol=protocol, args=args, cwd=proj.getTmpPath(), popen=True)
        molFile = oFile

    parser = PDBParser().get_structure(molFile, molFile)
    atomNames = []
    for model in parser:
      for atom in model.get_atoms():
        atomNames.append(atom.get_name())
    atomNames = natural_sort(atomNames)
    return atomNames

  def getMol(self, inSet, molName):
    myMol = None
    for mol in inSet:
      if mol.__str__() == molName:
        myMol = mol.clone()
        break
    if myMol == None:
      print('The input ligand is not found')
      return None
    else:
      return myMol

  def show(self, form, *params):
    protocol = form.protocol
    inputParam, outputParam = self.getInputOutput(form)

    inSet, molName = getattr(protocol, inputParam[0]).get(), getattr(protocol, inputParam[1]).get()
    mol = self.getMol(inSet, molName)
    molFile = mol.getPoseFile() if mol.getPoseFile() else mol.getFileName()
    atomNames = self.extract_atoms(molFile, protocol)

    finalList = []
    for i in atomNames:
      finalList.append(String(i))
    provider = ListTreeProviderString(finalList)
    dlg = dialog.ListDialog(form.root, "Ligand atom names", provider,
                            "Select one of the ligand atoms")
    form.setVar(outputParam[0], dlg.values[0].get())

class SelectLigandWizard(VariableWizard):
  _targets, _inputs, _outputs = [], {}, {}

  def isHet(self, residue):
    res = residue.id[0]
    return res != " " and res != "W"

  def extract_ligands(self, ASFile, protocol):
    """ Extraction of the heteroatoms of .pdb files """
    if ASFile.endswith('.pdbqt'):
        proj = protocol.getProject()
        oFile = os.path.abspath(proj.getTmpPath('inputStructure.pdb'))
        args = ' -ipdbqt {} -opdb -O {}'.format(os.path.abspath(ASFile), oFile)
        runOpenBabel(protocol=protocol, args=args, cwd=proj.getTmpPath(), popen=True)
        ASFile = oFile

    if ASFile.endswith('.pdb') or ASFile.endswith('.ent'):
      pdb_code = os.path.basename(os.path.splitext(ASFile)[0])
      parser = PDBParser().get_structure(pdb_code, ASFile)
    elif ASFile.endswith('.cif'):
      pdb_code = os.path.basename(os.path.splitext(ASFile)[0])
      parser = MMCIFParser().get_structure(pdb_code, ASFile)
    else:
      print('Unknown AtomStruct file format')
      return

    molNames = []
    for model in parser:
      for chain in model:
        for residue in chain:
          if self.isHet(residue):
            if not residue.resname in molNames:
              molNames.append(residue.resname)
    return molNames

  def show(self, form, *params):
    protocol = form.protocol
    inputParam, outputParam = self.getInputOutput(form)

    ASFile = getattr(protocol, inputParam[0]).get().getFileName()
    molNames = self.extract_ligands(ASFile, protocol)

    finalList = []
    for i in molNames:
      finalList.append(String(i))
    provider = ListTreeProviderString(finalList)
    dlg = dialog.ListDialog(form.root, "Ligand Names", provider,
                            "Select one of the ligands")
    form.setVar(outputParam[0], dlg.values[0].get())


SelectLigandWizard().addTarget(protocol=ProtDefineStructROIs,
                               targets=['molName'],
                               inputs=['inputAtomStruct'],
                               outputs=['molName'])

SelectLigandWizard().addTarget(protocol=ProtocolRMSDDocking,
                               targets=['refLigName'],
                               inputs=['refAtomStruct'],
                               outputs=['refLigName'])

class SelectMultiLigandWizard(SelectLigandWizard):
  def show(self, form, *params):
      protocol = form.protocol
      inputParam, outputParam = self.getInputOutput(form)

      ASFile = getattr(protocol, inputParam[0]).get().getFileName()
      molNames = self.extract_ligands(ASFile, protocol)

      finalList = []
      for i in molNames:
        finalList.append(String(i))
      provider = ListTreeProviderString(finalList)
      dlg = dialog.ListDialog(form.root, "Ligand Names", provider,
                              "Select one of the ligands")

      vals = [v.get() for v in dlg.values]
      form.setVar(outputParam[0], ', '.join(vals))

SelectMultiLigandWizard().addTarget(protocol=ProtChemPrepareReceptor,
                               targets=['het2keep'],
                               inputs=['inputAtomStruct'],
                               outputs=['het2keep'])


class AddROIWizard(VariableWizard):
  _targets, _inputs, _outputs = [], {}, {}

  def getPrevList(self, protocol, outputParam):
    prevList = getattr(protocol, outputParam[0]).get()
    if not prevList or not prevList.strip():
      prevList = ''
    elif not prevList.endswith('\n'):
      prevList += '\n'
    lenPrev = len(prevList.split('\n'))
    return prevList, lenPrev

  def show(self, form, *params):
    inputParams, outputParam = self.getInputOutput(form)
    protocol = form.protocol

    prevList, lenPrev = self.getPrevList(protocol, outputParam)
    roiDef = protocol.getDefinedROILine()
    if protocol.origin.get() == 2 and protocol.extLig.get():
      _, newPointers = protocol.getNewPointers()
      form.setVar(outputParam[1], newPointers)

    form.setVar(outputParam[0], f'{prevList}{lenPrev}) {roiDef}')

AddROIWizard().addTarget(protocol=ProtDefineStructROIs,
                         targets=['addROI'],
                         inputs=[],
                         outputs=['inROIs', 'inputPointers'])



######################## Variable wizards ####################

class SelectChainWizardQT(SelectChainWizard):
  _targets, _inputs, _outputs = [], {}, {}
  @classmethod
  def getModelsChainsStep(cls, protocol, inputObj):
    """ Returns (1) list with the information
       {"model": %d, "chain": "%s", "residues": %d} (modelsLength)
       (2) list with residues, position and chain (modelsFirstResidue)"""
    structureHandler = AtomicStructHandler()
    if type(inputObj) == str:
      if os.path.exists(inputObj):
        fileName = inputObj
      else:
        pdbID = inputObj
        url = "https://www.rcsb.org/structure/"
        URL = url + ("%s" % pdbID)
        try:
          response = requests.get(URL)
        except:
          raise Exception("Cannot connect to PDB server")
        if (response.status_code >= 400) and (response.status_code < 500):
          raise Exception("%s is a wrong PDB ID" % pdbID)
        fileName = structureHandler.readFromPDBDatabase(os.path.basename(pdbID), dir="/tmp/")

    elif str(type(inputObj).__name__) == 'SchrodingerAtomStruct':
        fileName = os.path.abspath(inputObj.convert2PDB())

    elif str(type(inputObj).__name__) == 'SetOfStructROIs':
        fileName = inputObj.getProteinFile()

    else:
        fileName = os.path.abspath(inputObj.getFileName())

    if fileName.endswith('.pdbqt'):
      inName, inExt = os.path.splitext(os.path.basename(fileName))
      pdbFile = os.path.abspath(os.path.join(protocol.getProject().getPath(inName + '.pdb')))
      args = ' -i{} {} -opdb -O {}'.format(inExt[1:], os.path.abspath(fileName), pdbFile)
      runOpenBabel(protocol=protocol, args=args, popen=True)
      fileName = pdbFile

    structureHandler.read(fileName)
    structureHandler.getStructure()
    return structureHandler.getModelsChains()

class SelectResidueWizardQT(SelectResidueWizard):
  _targets, _inputs, _outputs = [], {}, {}
  @classmethod
  def getModelsChainsStep(cls, protocol, inputObj):
      return SelectChainWizardQT().getModelsChainsStep(protocol, inputObj)

  def checkNoPDBQT(self, form, fileName):
      if fileName.endswith('.pdbqt'):
        protocol = form.protocol
        inName, inExt = os.path.splitext(os.path.basename(fileName))
        pdbFile = os.path.abspath(os.path.join(protocol.getProject().getPath(inName + '.pdb')))
        args = ' -i{} {} -opdb -O {}'.format(inExt[1:], os.path.abspath(fileName), pdbFile)
        runOpenBabel(protocol=protocol, args=args, popen=True)
        fileName = pdbFile
      return fileName

  def getResidues(self, form, inputObj, chainStr):
    if issubclass(type(inputObj), SetOfStructROIs):
        inputObj = inputObj.getProteinFile()
        inputObj = self.checkNoPDBQT(form, inputObj)
    elif issubclass(type(inputObj), AtomStruct):
        inputObj = inputObj.getFileName()
        inputObj = self.checkNoPDBQT(form, inputObj)

    return super().getResidues(form, inputObj, chainStr)


SelectChainWizardQT().addTarget(protocol=ProtDefineStructROIs,
                              targets=['chain_name'],
                              inputs=['inputAtomStruct'],
                              outputs=['chain_name'])
SelectChainWizardQT().addTarget(protocol=ProtDefineStructROIs,
                              targets=['chain_name2'],
                              inputs=['inputAtomStruct'],
                              outputs=['chain_name2'])

SelectChainWizardQT().addTarget(protocol=ProtChemPairWiseAlignment,
                              targets=['chain_name1'],
                              inputs=['inputAtomStruct1'],
                              outputs=['chain_name1'])

SelectChainWizardQT().addTarget(protocol=ProtChemPairWiseAlignment,
                              targets=['chain_name2'],
                              inputs=['inputAtomStruct2'],
                              outputs=['chain_name2'])

SelectChainWizardQT().addTarget(protocol=ProtSeqCalculateConservation,
                              targets=['chain_name'],
                              inputs=['inputAS'],
                              outputs=['chain_name'])

SelectChainWizardQT().addTarget(protocol=ProtExtractLigands,
                              targets=['chain_name'],
                              inputs=['inputStructure'],
                              outputs=['chain_name'])

SelectChainWizardQT().addTarget(protocol=ProtCalculateSASA,
                              targets=['chain_name'],
                              inputs=['inputAtomStruct'],
                              outputs=['chain_name'])

SelectChainWizardQT().addTarget(protocol=ProtCalculateSASA,
                              targets=['chain_name'],
                              inputs=['inputAtomStruct'],
                              outputs=['chain_name'])


SelectResidueWizardQT().addTarget(protocol=ProtDefineStructROIs,
                                targets=['resPosition'],
                                inputs=['inputAtomStruct', 'chain_name'],
                                outputs=['resPosition'])

SelectResidueWizardQT().addTarget(protocol=ProtDefineSeqROI,
                                targets=['resPosition'],
                                inputs=[{'chooseInput': ['inputSequence', 'inputSequenceVariants']}],
                                outputs=['resPosition'])



class SelectChainPairwiseWizard(SelectChainWizard):
    _targets, _inputs, _outputs = [], {}, {}

    def editionListOfChains(self, listOfChains, inAS, inROI, protocol):
        chainList = []

        handler = AtomicStructHandler(inAS.getFileName())
        for model, chainDic in listOfChains.items():
          for chainID, lenResidues in chainDic.items():
            wDic = {"model": model, "chain": str(chainID), "residues": lenResidues}
            if inROI:
                inSeq = inROI.getSequence()
                seq = str(handler.getSequenceFromChain(modelID=model, chainID=chainID))

                alignFile = 'preAlign{}_chain{}.fa'.format(protocol.getObjId(), chainID)
                alignFile = os.path.abspath(protocol.getProject().getTmpPath(alignFile))
                if not os.path.exists(alignFile):
                    pairwiseAlign(inSeq, seq, alignFile, force=True)
                ident = calculateIdentity(alignFile)

                wDic["identity"] = ident

            chainList.append(str(wDic).replace("'", '"'))
        return chainList

    def show(self, form, *params):
        inputParam, outputParam = self.getInputOutput(form)
        protocol = form.protocol
        inputObj = getattr(protocol, inputParam[0]).get()
        try:
            listOfChains, listOfResidues = self.getModelsChainsStep(protocol, inputObj)
        except Exception as e:
            print("ERROR: ", e)
            return

        inROI = getattr(protocol, inputParam[1]).get()
        chainList = self.editionListOfChains(listOfChains, inputObj, inROI, protocol)
        finalChainList = []
        for i in chainList:
          finalChainList.append(String(i))
        provider = ListTreeProviderString(finalChainList)
        dlg = dialog.ListDialog(form.root, "Model chains", provider,
                                "Select one of the chains (model, chain, "
                                "number of chain residues)")
        form.setVar(outputParam[0], dlg.values[0].get())



SelectChainWizardQT().addTarget(protocol=ProtMapSequenceROI,
                                targets=['chain_name'],
                                inputs=['inputAtomStruct', 'inputSequenceROIs'],
                                outputs=['chain_name'])


class SelectMultiChainWizard(SelectChainWizardQT):
  _targets, _inputs, _outputs = [], {}, {}

  def show(self, form, *params):
      inputParams, outputParam = self.getInputOutput(form)
      protocol = form.protocol
      inputObj = getattr(protocol, inputParams[0]).get()
      try:
          listOfChains, listOfResidues = self.getModelsChainsStep(protocol, inputObj)
      except Exception as e:
          print("ERROR: ", e)
          return

      chainList = self.editionListOfChains(listOfChains)
      finalChainList = []
      for i in chainList:
        finalChainList.append(String(i))
      provider = ListTreeProviderString(finalChainList)
      dlg = dialog.ListDialog(form.root, "Model chains", provider,
                              "Select one of the chains (model, chain, "
                              "number of chain residues)")
      if len(dlg.values) > 1:
        chains = []
        for selChain in dlg.values:
          chains += ['{}-{}'.format(json.loads(selChain.get())['model'], json.loads(selChain.get())['chain'])]
        chainInfo = '{"model-chain": "%s"}' % (', '.join(chains))
      else:
        chainInfo = dlg.values[0].get()
      form.setVar(outputParam[0], chainInfo)

SelectMultiChainWizard().addTarget(protocol=ProtDefineStructROIs,
                                   targets=['keep_chain_name'],
                                   inputs=['inputAtomStruct'],
                                   outputs=['keep_chain_name'])

SelectMultiChainWizard().addTarget(protocol=ProtChemPrepareReceptor,
                                   targets=['chain_name'],
                                   inputs=['inputAtomStruct'],
                                   outputs=['chain_name'])

class PreviewAlignmentWizard(VariableWizard):
  _targets, _inputs, _outputs = [], {}, {}

  def getPDBInputAS(self, AS, protocol):
      if str(type(AS).__name__) == 'SchrodingerAtomStruct':
        fileName = os.path.abspath(AS.convert2PDB())
      elif AS.getFileName().endswith('.pdbqt'):
        proteinFile = AS.getFileName()
        inName, inExt = os.path.splitext(os.path.basename(proteinFile))
        fileName = os.path.abspath(os.path.join(protocol.getProject().getPath(inName + '.pdb')))
        args = ' -i{} {} -opdb -O {}'.format(inExt[1:], os.path.abspath(proteinFile), fileName)
        runOpenBabel(protocol=protocol, args=args, popen=True)

      else:
        fileName = os.path.abspath(AS.getFileName())
      return fileName

  def show(self, form, *params):
    protocol = form.protocol
    inputParam, outputParam = self.getInputOutput(form)

    model = json.loads(getattr(protocol, inputParam[0]).get())['model']
    chainID = json.loads(getattr(protocol, inputParam[0]).get())['chain']
    inputAS = getattr(protocol, inputParam[1]).get()

    alignFile = os.path.abspath(protocol._getPath('preAlign_chain{}.fa'.format(chainID)))
    if not os.path.exists(alignFile):
        inASFile = self.getPDBInputAS(inputAS, form.protocol)
        inROI = getattr(protocol, inputParam[2]).get()
        inSeq = inROI.getSequence()
        handler = AtomicStructHandler(inASFile)
        seq = str(handler.getSequenceFromChain(modelID=model, chainID=chainID))
        pairwiseAlign(inSeq, seq, alignFile, force=True)

    SequenceAliView([alignFile], cwd=None).show()

PreviewAlignmentWizard().addTarget(protocol=ProtMapSequenceROI,
                                   targets=['preview'],
                                   inputs=['chain_name', 'inputAtomStruct', 'inputSequenceROIs'],
                                   outputs=[])


class SelectElementWizard(VariableWizard):
  """Lists the items in a SetOfX and choose one"""
  _targets, _inputs, _outputs = [], {}, {}

  def getListOfElements(self, protocol, scipionSet):
    eleList = []
    if scipionSet is not None:
      for element in scipionSet:
          eleList.append(element.__str__())
    return eleList

  def displayDialog(self, form, inputParam):
    protocol = form.protocol
    try:
      scipionSet = getattr(protocol, inputParam[0]).get()
      listOfElements = self.getListOfElements(protocol, scipionSet)
    except Exception as e:
      print("ERROR: ", e)
      return

    finalList = []
    for i in listOfElements:
      finalList.append(String(i))
    provider = ListTreeProviderString(finalList)
    dlg = dialog.ListDialog(form.root, "Set items", provider,
                            "Select one of items in the set")
    return dlg

  def show(self, form, *params):
    inputParam, outputParam = self.getInputOutput(form)
    dlg = self.displayDialog(form, inputParam)
    form.setVar(outputParam[0], dlg.values[0].get())


SelectElementWizard().addTarget(protocol=ProtOptimizeMultiEpitope,
                                 targets=['inROI'],
                                 inputs=['inputROIs'],
                                 outputs=['inROI'])

class SelectElementMultiPointWizard(SelectElementWizard):
  """Lists the items in a SetOfX selected from a multipointer"""
  _targets, _inputs, _outputs = [], {}, {}

  def getInputSet(self, multiPointer, setStr):
    inSet = None
    for inPointer in multiPointer:
      curSet = inPointer.get()
      if curSet.__str__() == setStr:
        inSet = curSet
    return inSet

  def displayDialog(self, form, inputParam):
    protocol = form.protocol
    try:
      multiPointer = getattr(protocol, inputParam[0])
      inputSetStr = getattr(protocol, inputParam[1]).get()

      inSet = self.getInputSet(multiPointer, inputSetStr)
      listOfElements = self.getListOfElements(protocol, inSet)
    except Exception as e:
      print("ERROR: ", e)
      return

    finalList = []
    for i in listOfElements:
      finalList.append(String(i))
    provider = ListTreeProviderString(finalList)
    dlg = dialog.ListDialog(form.root, "Set items", provider,
                            "Select one of items in the set")
    return dlg

SelectElementMultiPointWizard().addTarget(protocol=ProtDefineMultiEpitope,
                                 targets=['inROI'],
                                 inputs=['inputROIsSets', 'inSet'],
                                 outputs=['inROI'])

class SelectInputSetWizard(VariableWizard):
  '''Select a set form a MultiPointer param'''
  _targets, _inputs, _outputs = [], {}, {}

  def getListOfElements(self, multipointer):
    eleList = []
    if multipointer is not None:
      for inPointer in multipointer:
        eleList.append(inPointer.get())
    return eleList

  def displayDialog(self, form, inputParam):
    protocol = form.protocol
    try:
      multiPointer = getattr(protocol, inputParam[0])
      listOfElements = self.getListOfElements(multiPointer)
    except Exception as e:
      print("ERROR: ", e)
      return

    finalList = []
    for i in listOfElements:
      finalList.append(String(i))
    provider = ListTreeProviderString(finalList)
    dlg = dialog.ListDialog(form.root, "Select set", provider,
                            "Select one of the sets in the input")
    return dlg

  def show(self, form, *params):
    inputParam, outputParam = self.getInputOutput(form)
    dlg = self.displayDialog(form, inputParam)
    form.setVar(outputParam[0], dlg.values[0].get())

SelectInputSetWizard().addTarget(protocol=ProtDefineMultiEpitope,
                                 targets=['inSet'],
                                 inputs=['inputROIsSets'],
                                 outputs=['inSet'])
SelectInputSetWizard().addTarget(protocol=ProtCombineScoresSeqROI,
                                 targets=['inSet'],
                                 inputs=['conditionalROIs'],
                                 outputs=['inSet'])


class SelectMultiElementWizard(SelectElementWizard):
  """Lists the items in a SetOfX and choose one or several"""
  _targets, _inputs, _outputs = [], {}, {}

  def show(self, form, *params):
    inputParam, outputParam = self.getInputOutput(form)
    dlg = self.displayDialog(form, inputParam)
    values = [val.get() for val in dlg.values]
    form.setVar(outputParam[0], ','.join(values))

class SelectMultiSeqWizard(SelectMultiElementWizard):
  """Lists the items in a SetOfSequences and choose several"""
  _targets, _inputs, _outputs = [], {}, {}

  def getListOfElements(self, protocol, scipionSet):
    eleList = []
    if scipionSet is not None:
      for element in scipionSet:
        eleList.append(element.getSeqName())
    return ['All'] + eleList

class SelectMultiMolWizard(SelectMultiElementWizard):
  """Lists the interacting mols in a SetOfSequences and choose several"""
  _targets, _inputs, _outputs = [], {}, {}

  def getListOfElements(self, protocol, seqSet):
    return ['All'] + seqSet.getInteractMolNames()

SelectMultiSeqWizard().addTarget(protocol=ProtExtractInteractingMols,
                                 targets=['chooseSeq'],
                                 inputs=['inputSequences'],
                                 outputs=['chooseSeq'])

SelectMultiMolWizard().addTarget(protocol=ProtExtractInteractingMols,
                                 targets=['chooseMol'],
                                 inputs=['inputSequences'],
                                 outputs=['chooseMol'])

<<<<<<< HEAD
class SelectMultiEpitopeElementWizard(SelectElementWizard):
  """Lists the items in a MultiEpitope and choose several"""
  _targets, _inputs, _outputs = [], {}, {}

  def getListOfElements(self, protocol, scipionSet):
    eleList = []
    if scipionSet is not None:
      for item in scipionSet:
        elemType = 'Linker' if hasattr(item, '_type') and getattr(item, '_type') == 'Linker' else 'Epitope'
        elem = f'{elemType} (ID {item.getObjId()}): {item.getROISequence()}'
        eleList.append(elem)
    return eleList

SelectMultiEpitopeElementWizard().addTarget(protocol=ProtModifyMultiEpitope,
                                 targets=['inROI'],
                                 inputs=['inputMultiEpitope'],
                                 outputs=['inROI'])
=======
class SelectSetMultiPointerWizard(SelectElementWizard):
  """Lists the items in a multipointer of SetOfX and choose one"""
  _targets, _inputs, _outputs = [], {}, {}

  def displayDialog(self, form, inputParam):
    protocol = form.protocol
    try:
      scipionSet = getattr(protocol, inputParam[0])
      listOfElements = self.getListOfElements(protocol, scipionSet)
    except Exception as e:
      print("ERROR: ", e)
      return

    finalList = []
    for i in listOfElements:
      finalList.append(String(i))
    provider = ListTreeProviderString(finalList)
    dlg = dialog.ListDialog(form.root, "MultiPointer sets", provider,
                            "Select one of the sets in the multipointer")
    return dlg

  def getListOfElements(self, protocol, scipionMultiPointer):
    eleList = []
    if scipionMultiPointer is not None:
      for i, element in enumerate(scipionMultiPointer):
        eleList.append(f'{i}//{element.get().__str__()}')
    return eleList

SelectSetMultiPointerWizard().addTarget(protocol=ProtocolRankDocking,
                                        targets=['defineInput'],
                                        inputs=['inputMoleculesSets'],
                                        outputs=['defineInput'])
>>>>>>> 4429c0cd

class SelectElementMultiPointerWizard(SelectElementWizard):
    """Lists the items in a multipointer of SetOfX and choose one"""
    _targets, _inputs, _outputs = [], {}, {}

    def getListOfElements(self, protocol, scipionSet, i):
      eleList = []
      if scipionSet is not None:
        for element in scipionSet:
            eleList.append('Set {} | {}'.format(i, element.__str__()))
      return eleList

    def show(self, form, *params):
      protocol = form.protocol
      inputParam, outputParam = self.getInputOutput(form)
      try:
        listOfElements = []
        scipionMultiSet = getattr(protocol, inputParam[0])
        for i, scipionPointer in enumerate(scipionMultiSet):
            listOfElements += self.getListOfElements(protocol, scipionPointer.get(), i)
      except Exception as e:
        print("ERROR: ", e)
        return

      finalList = []
      for i in listOfElements:
        finalList.append(String(i))
      provider = ListTreeProviderString(finalList)
      dlg = dialog.ListDialog(form.root, "Sets items", provider,
                              "Select one of items in the sets")
      form.setVar(outputParam[0], dlg.values[0].get())


SelectElementWizard().addTarget(protocol=ProtDefineStructROIs,
                               targets=['ligName'],
                               inputs=['inSmallMols'],
                               outputs=['ligName'])

SelectElementWizard().addTarget(protocol=ProtocolShapeDistancesFiltering,
                               targets=['inputReferenceMolecule'],
                               inputs=['inputRefSmallMolecules'],
                               outputs=['inputReferenceMolecule'])

SelectElementWizard().addTarget(protocol=ProtocolFingerprintFiltering,
                               targets=['inputReferenceMolecule'],
                               inputs=['inputRefSmallMolecules'],
                               outputs=['inputReferenceMolecule'])

SelectElementWizard().addTarget(protocol=ProtocolRMSDDocking,
                                targets=['refMolName'],
                                inputs=['refSmallMolecules'],
                                outputs=['refMolName'])

SelectElementWizard().addTarget(protocol=ProtSeqCalculateConservation,
                               targets=['outSeq'],
                               inputs=['inputSequences'],
                               outputs=['outSeq'])

SelectElementMultiPointerWizard().addTarget(protocol=ProtocolPharmacophoreModification,
                                           targets=['currentFeatures'],
                                           inputs=['inputPharmacophores'],
                                           outputs=['currentFeatures'])


SelectChainWizardQT().addTarget(protocol=ProtDefineSetOfSequences,
                                targets=['inpChain'],
                                inputs=[{'inputOrigin': ['inputSequence', #will not be displayed, but keep order of EnumParam
                                                         'inputAtomStruct', 'inputPDB']}],
                                outputs=['inpChain'])

SelectResidueWizardQT().addTarget(protocol=ProtDefineSetOfSequences,
                                  targets=['inpPositions'],
                                  inputs=[{'inputOrigin': ['inputSequence', 'inputAtomStruct', 'inputPDB']},
                                          'inpChain'],
                                  outputs=['inpPositions'])


class AddSequenceWizard(SelectResidueWizard):
    _targets, _inputs, _outputs = [], {}, {}

    def show(self, form, *params):
        protocol = form.protocol
        inputParams, outputParam = self.getInputOutput(form)

        # StructName
        inputObj = getattr(protocol, inputParams[0]).get()
        pdbFile, AS, addPointer = '', False, True
        if issubclass(type(inputObj), str):
            outStr = [inputObj]
            AS, addPointer = True, False
        elif issubclass(type(inputObj), AtomStruct):
            pdbFile = inputObj.getFileName()
            outStr = [os.path.splitext(os.path.basename(pdbFile))[0]]
            AS = True
        elif issubclass(type(inputObj), Sequence):
            outStr = [inputObj.getId().replace("|", "_")]

        if AS:
            # Chain
            chainJson = getattr(protocol, inputParams[1]).get()
            chainId = json.loads(chainJson)['chain']
        else:
            chainJson = ''

        # Positions
        posJson = getattr(protocol, inputParams[2]).get()
        if posJson:
            posIdxs = json.loads(posJson)['index']
            seq = json.loads(posJson)['residues']
            outStr += [posIdxs]
        else:
            outStr += ['FIRST-LAST']
            finalResiduesList = self.getResidues(form, inputObj, chainJson)
            idxs = [json.loads(finalResiduesList[0].get())['index'], json.loads(finalResiduesList[-1].get())['index']]
            seq = self.getSequence(finalResiduesList, idxs)

        chainStr, chainFileId = '', ''
        if AS:
          chainStr = ', "chain": "{}"'.format(chainId)
          chainFileId = '_{}'.format(chainId)

        prevStr = getattr(protocol, outputParam[0]).get()
        lenPrev = len(prevStr.strip().split('\n')) + 1
        if prevStr.strip() == '':
          lenPrev -= 1
        elif not prevStr.endswith('\n'):
          prevStr += '\n'

        seqFile = protocol.getProject().getTmpPath('{}{}_{}.fa'.format(outStr[0], chainFileId, outStr[1]))
        with open(seqFile, 'w') as f:
            f.write('>{}\n{}\n'.format(outStr[0], seq))

        jsonStr = '%s) {"name": "%s"%s, "index": "%s", "seqFile": "%s"}\n' % \
                  (lenPrev, outStr[0], chainStr, outStr[1], seqFile)
        form.setVar(outputParam[0], prevStr + jsonStr)

        if addPointer:
            outPointers = outputParam[1]
            prevPointers = getattr(protocol, outPointers)
            prevPointers.append(Pointer(inputObj))
            form.setVar(outPointers, prevPointers)



AddSequenceWizard().addTarget(protocol=ProtDefineSetOfSequences,
                              targets=['addInput'],
                              inputs=[{'inputOrigin': ['inputSequence', 'inputAtomStruct', 'inputPDB']},
                                      'inpChain', 'inpPositions'],
                              outputs=['inputList', 'inputPointers'])<|MERGE_RESOLUTION|>--- conflicted
+++ resolved
@@ -635,7 +635,6 @@
                                  inputs=['inputSequences'],
                                  outputs=['chooseMol'])
 
-<<<<<<< HEAD
 class SelectMultiEpitopeElementWizard(SelectElementWizard):
   """Lists the items in a MultiEpitope and choose several"""
   _targets, _inputs, _outputs = [], {}, {}
@@ -653,7 +652,7 @@
                                  targets=['inROI'],
                                  inputs=['inputMultiEpitope'],
                                  outputs=['inROI'])
-=======
+
 class SelectSetMultiPointerWizard(SelectElementWizard):
   """Lists the items in a multipointer of SetOfX and choose one"""
   _targets, _inputs, _outputs = [], {}, {}
@@ -686,7 +685,6 @@
                                         targets=['defineInput'],
                                         inputs=['inputMoleculesSets'],
                                         outputs=['defineInput'])
->>>>>>> 4429c0cd
 
 class SelectElementMultiPointerWizard(SelectElementWizard):
     """Lists the items in a multipointer of SetOfX and choose one"""
