--- conflicted
+++ resolved
@@ -116,7 +116,6 @@
                                       targets=['defineScore'],
                                       inputs=['inputMoleculesSets', 'defineInput'],
                                       outputs=['defineScore'])
-<<<<<<< HEAD
 SelectAttributeWizardChem().addTarget(protocol=chemprot.ProtOptimizeMultiEpitope,
                                       targets=['inScore'],
                                       inputs=['inputROISets', 'inSet'],
@@ -144,7 +143,6 @@
                                               inputs=['inputROISets'],
                                               outputs=['inScoreDef'])
 
-=======
 SelectAttributeWizardChem().addTarget(protocol=chemprot.ProtocolRANXFuse,
                                       targets=['inAttrName'],
                                       inputs=['inputSets', 'inSetID'],
@@ -153,7 +151,6 @@
                                       targets=['inAttrVal'],
                                       inputs=['inputSets', 'inSetID'],
                                       outputs=['inAttrVal'])
->>>>>>> b2d4e8ba
 
 for label in ['1', '2', '1_ratio', '2_ratio']:
   SelectAttributeWizardChem().addTarget(protocol=chemprot.ProtScoreCorrelation,
