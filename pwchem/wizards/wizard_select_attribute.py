# -*- coding: utf-8 -*-
# **************************************************************************
# *
# * Authors: Daniel Del Hoyo (ddelhoyo@cnb.csic.es)
# *
# * Unidad de  Bioinformatica of Centro Nacional de Biotecnologia , CSIC
# *
# * This program is free software; you can redistribute it and/or modify
# * it under the terms of the GNU General Public License as published by
# * the Free Software Foundation; either version 2 of the License, or
# * (at your option) any later version.
# *
# * This program is distributed in the hope that it will be useful,
# * but WITHOUT ANY WARRANTY; without even the implied warranty of
# * MERCHANTABILITY or FITNESS FOR A PARTICULAR PURPOSE.  See the
# * GNU General Public License for more details.
# *
# * You should have received a copy of the GNU General Public License
# * along with this program; if not, write to the Free Software
# * Foundation, Inc., 59 Temple Place, Suite 330, Boston, MA
# * 02111-1307  USA
# *
# *  All comments concerning this program package may be sent to the
# *  e-mail address 'scipion@cnb.csic.es'
# *
# **************************************************************************

"""
This wizard will extract the chains from a atomic structure (pdb) file in
order to select it in the protocol.
Then, it will load the structure and will take all chain related
information such as name and number of residues.
"""

# Imports
import pyworkflow.object as pwobj
from pyworkflow.gui.tree import ListTreeProviderString
from pyworkflow.gui import dialog

from pwem.wizards import SelectAttributeWizard
from pwem.objects import String

from pwchem.wizards import VariableWizard
import pwchem.protocols as chemprot


class SelectAttributeWizardChem(SelectAttributeWizard):
    _targets, _inputs, _outputs = [], {}, {}
<<<<<<< HEAD
    def getInputSet(self, form, inputParam):
      inputObj = getattr(form.protocol, inputParam)
      if isinstance(inputObj, pwobj.Pointer):
        inputSet = inputObj.get()
      elif isinstance(inputObj, pwobj.PointerList):
        inputSet = inputObj[0].get()
      elif callable(inputObj):
        inputSet = inputObj()
      else:
        inputSet = inputObj
      return inputSet
=======

    def getInputPointer(self, multiPointer, pointerStr):
      for i, pointer in enumerate(multiPointer):
        if str(i).strip() == pointerStr.split('//')[0]:
          break
      return pointer

    def getInputSet(self, form, inputParam, inputStr=None):
      inputPointer = getattr(form.protocol, inputParam)
      if issubclass(inputPointer.__class__, pwobj.PointerList):
        inputPointer = inputPointer[0] if not inputStr else self.getInputPointer(inputPointer, inputStr)
      return inputPointer.get()

    def getFirstItem(self, form, inputParam, inputStr=None):
        inputSet = self.getInputSet(form, inputParam, inputStr)
        if issubclass(inputSet.__class__, pwobj.Set):
            item = inputSet.getFirstItem()
        elif issubclass(inputSet.__class__, pwobj.Object):
            item = inputSet
        return item
>>>>>>> 4429c0cd

    def getInputAttributes(self, form, inputParam):
      attrNames = ['_objId']
      inputStr = getattr(form.protocol, inputParam[1]).get() if len(inputParam) > 1 else None
      item = self.getFirstItem(form, inputParam[0], inputStr)
      for key, attr in item.getAttributesToStore():
        attrNames.append(key)
      return attrNames

SelectAttributeWizardChem().addTarget(protocol=chemprot.ProtAddAttribute,
                                      targets=['mapKey'],
                                      inputs=['inputSet'],
                                      outputs=['mapKey'])
SelectAttributeWizardChem().addTarget(protocol=chemprot.ProtocolConsensusDocking,
                                      targets=['repAttr'],
                                      inputs=['inputMoleculesSets'],
                                      outputs=['repAttr'])
SelectAttributeWizardChem().addTarget(protocol=chemprot.ProtocolScoreDocking,
                                      targets=['corrAttribute'],
                                      inputs=['inputMoleculesSets'],
                                      outputs=['corrAttribute'])
<<<<<<< HEAD
SelectAttributeWizardChem().addTarget(protocol=chemprot.ProtCombineScoresSeqROI,
                                      targets=['selectAttribute'],
                                      inputs=['inputSequenceROIs'],
                                      outputs=['selectAttribute'])
SelectAttributeWizardChem().addTarget(protocol=chemprot.ProtCombineScoresSeqROI,
                                      targets=['condAttribute'],
                                      inputs=['getCondSet'],
                                      outputs=['condAttribute'])
SelectAttributeWizardChem().addTarget(protocol=chemprot.ProtOptimizeMultiEpitope,
                                      targets=['inScore'],
                                      inputs=['inputROIs'],
                                      outputs=['inScore'])
=======
SelectAttributeWizardChem().addTarget(protocol=chemprot.ProtocolRankDocking,
                                      targets=['defineScore'],
                                      inputs=['inputMoleculesSets', 'defineInput'],
                                      outputs=['defineScore'])

for label in ['1', '2', '1_ratio', '2_ratio']:
  SelectAttributeWizardChem().addTarget(protocol=chemprot.ProtScoreCorrelation,
                                        targets=[f'inputID_{label}'],
                                        inputs=[f'inputSet_{label}'],
                                        outputs=[f'inputID_{label}'])

  SelectAttributeWizardChem().addTarget(protocol=chemprot.ProtScoreCorrelation,
                                        targets=[f'inputScore_{label}'],
                                        inputs=[f'inputSet_{label}'],
                                        outputs=[f'inputScore_{label}'])
>>>>>>> 4429c0cd


class SelectMultiAttributeWizardChem(SelectAttributeWizard):
  _targets, _inputs, _outputs = [], {}, {}

  def show(self, form, *params):
    inputParam, outputParam = self.getInputOutput(form)
    attrsList = self.getInputAttributes(form, inputParam)
    finalAttrsList = []
    for i in attrsList:
      finalAttrsList.append(pwobj.String(i))
    provider = ListTreeProviderString(finalAttrsList)
    dlg = dialog.ListDialog(form.root, "Filter set", provider,
                            "Select one of the attributes")
    form.setVar(outputParam[0], ';'.join([val.get() for val in dlg.values]))

SelectMultiAttributeWizardChem().addTarget(protocol=chemprot.ProtChemOperateSet,
                                           targets=['remColumns'],
                                           inputs=['inputSet'],
                                           outputs=['remColumns'])


class SelectAttributeWizardListOperate(SelectAttributeWizardChem):
  _targets, _inputs, _outputs = [], {}, {}

  def show(self, form, *params):
    inputParam, outputParam = self.getInputOutput(form)
    operation = getattr(form.protocol, inputParam[0]).get()
    if not operation in [1, 2]:
      inputParam = [inputParam[1]]
    else:
      inputParam = [inputParam[2]]

    attrsList = self.getInputAttributes(form, inputParam)
    finalAttrsList = []
    for i in attrsList:
      finalAttrsList.append(pwobj.String(i))
    provider = ListTreeProviderString(finalAttrsList)
    dlg = dialog.ListDialog(form.root, "Filter set", provider,
                            "Select one of the attributes")
    form.setVar(outputParam[0], dlg.values[0].get())

SelectAttributeWizardListOperate().addTarget(protocol=chemprot.ProtChemOperateSet,
                                      targets=['refColumn'],
                                      inputs=['operation', 'inputSet', 'inputMultiSet'],
                                      outputs=['refColumn'])
SelectAttributeWizardListOperate().addTarget(protocol=chemprot.ProtChemOperateSet,
                                      targets=['filterColumn'],
                                      inputs=['operation', 'inputSet', 'inputMultiSet'],
                                      outputs=['filterColumn'])
SelectAttributeWizardListOperate().addTarget(protocol=chemprot.ProtOperateSeqROI,
                                      targets=['bestAttribute'],
                                      inputs=['operation', 'inputROIsSets', 'inputMultiSet'],
                                      outputs=['bestAttribute'])


########################## Sequence Attributes ####################################

class SelectSequenceAttribute(VariableWizard):
  _targets, _inputs, _outputs = [], {}, {}

  def show(self, form, *params):
    protocol = form.protocol
    inputParams, outputParam = self.getInputOutput(form)
    inSeq = getattr(protocol, inputParams[0]).get()

    attrNames = list(map(String, inSeq.getAttributesDic()))

    provider = ListTreeProviderString(attrNames)
    dlg = dialog.ListDialog(form.root, "Sequence attributes", provider,
                            "Select one attribute")
    form.setVar(outputParam[0], dlg.values[0].get())


SelectSequenceAttribute().addTarget(protocol=chemprot.ProtExtractSeqsROI,
                                 targets=['inputAttribute'],
                                 inputs=['inputSequence'],
                                 outputs=['inputAttribute'])

class CheckSequencesAttribute(VariableWizard):
  _targets, _inputs, _outputs = [], {}, {}

  def getProtAttributeValues(self, protocol):
      return protocol.getAttributeValues()

  def show(self, form, *params):
    from pwchem.viewers.viewer_structure_attributes import plotSequenceAttribute
    protocol = form.protocol
    inputParams, outputParam = self.getInputOutput(form)
    thres = getattr(protocol, inputParams[0]).get()
    attrName = getattr(protocol, inputParams[1]).get()

    attrValues = self.getProtAttributeValues(protocol)
    plotSequenceAttribute(attrValues, attrName, thres)

CheckSequencesAttribute().addTarget(protocol=chemprot.ProtExtractSeqsROI,
                                    targets=['thres'],
                                    inputs=['thres', 'inputAttribute'],
                                    outputs=[])

class SelectMoleculesSubGroup(VariableWizard):
  """Select a molecules subgroup label """
  _targets, _inputs, _outputs = [], {}, {}

  def show(self, form, *params):
    inputParam, outputParam = self.getInputOutput(form)
    protocol = form.protocol
    molSet = getattr(protocol, inputParam[0]).get()
    vType = protocol.getEnumText(inputParam[1])
    vType = protocol.typeLabels[vType]

    ligDic = molSet.getGroupIndexes()[vType]
    outputLabels = list(ligDic.keys())

    finalOutputLabels = []
    for i in outputLabels:
      finalOutputLabels.append(pwobj.String(i))
    provider = ListTreeProviderString(finalOutputLabels)
    dlg = dialog.ListDialog(form.root, "Select molecule subgroup", provider,
                            "Select one of the subgroups")
    form.setVar(outputParam[0], dlg.values[0].get())


SelectMoleculesSubGroup().addTarget(protocol=chemprot.ProtDefineContactStructROIs,
                                    targets=['ligandSelection'],
                                    inputs=['inputSmallMols', 'selectionType'],
                                    outputs=['ligandSelection'])

class SelectEvaluationOrigin(VariableWizard):
  """Select a molecules subgroup label """
  _targets, _inputs, _outputs = [], {}, {}

  def importDDGProtocols(self):
    iedbProts = []
    try:
      from ddg.protocols import ProtDDGEvaluations
      iedbProts = ['DDG']
    except:
      print('No DDG protocols detected')
    return iedbProts

  def importIIITDProtocols(self):
    iedbProts = []
    try:
      from iiitd.protocols import ProtIIITDEvaluations
      iedbProts = ['IIITD']
    except:
      print('No IIITD protocols detected')
    return iedbProts

  def importIEDBProtocols(self):
    iedbProts = []
    try:
      from iedb.protocols import ProtMHCIIPopulationCoverage
      iedbProts = ['IEDB']
    except:
      print('No IEDB protocols detected')
    return iedbProts

  def show(self, form, *params):
    inputParam, outputParam = self.getInputOutput(form)

    evalProts = []
    evalProts += self.importIEDBProtocols()
    evalProts += self.importIIITDProtocols()
    evalProts += self.importDDGProtocols()

    finalOutputLabels = []
    for i in evalProts:
      finalOutputLabels.append(pwobj.String(i))
    provider = ListTreeProviderString(finalOutputLabels)
    dlg = dialog.ListDialog(form.root, "Select evaluation origin", provider,
                            "Select one of the protocols")
    form.setVar(outputParam[0], dlg.values[0].get())


# SelectEvaluationOrigin().addTarget(protocol=chemprot.ProtOptimizeMultiEpitope,
#                                     targets=['multiEval'],
#                                     inputs=[],
#                                     outputs=['multiEval'])<|MERGE_RESOLUTION|>--- conflicted
+++ resolved
@@ -46,19 +46,6 @@
 
 class SelectAttributeWizardChem(SelectAttributeWizard):
     _targets, _inputs, _outputs = [], {}, {}
-<<<<<<< HEAD
-    def getInputSet(self, form, inputParam):
-      inputObj = getattr(form.protocol, inputParam)
-      if isinstance(inputObj, pwobj.Pointer):
-        inputSet = inputObj.get()
-      elif isinstance(inputObj, pwobj.PointerList):
-        inputSet = inputObj[0].get()
-      elif callable(inputObj):
-        inputSet = inputObj()
-      else:
-        inputSet = inputObj
-      return inputSet
-=======
 
     def getInputPointer(self, multiPointer, pointerStr):
       for i, pointer in enumerate(multiPointer):
@@ -79,7 +66,6 @@
         elif issubclass(inputSet.__class__, pwobj.Object):
             item = inputSet
         return item
->>>>>>> 4429c0cd
 
     def getInputAttributes(self, form, inputParam):
       attrNames = ['_objId']
@@ -101,20 +87,7 @@
                                       targets=['corrAttribute'],
                                       inputs=['inputMoleculesSets'],
                                       outputs=['corrAttribute'])
-<<<<<<< HEAD
-SelectAttributeWizardChem().addTarget(protocol=chemprot.ProtCombineScoresSeqROI,
-                                      targets=['selectAttribute'],
-                                      inputs=['inputSequenceROIs'],
-                                      outputs=['selectAttribute'])
-SelectAttributeWizardChem().addTarget(protocol=chemprot.ProtCombineScoresSeqROI,
-                                      targets=['condAttribute'],
-                                      inputs=['getCondSet'],
-                                      outputs=['condAttribute'])
-SelectAttributeWizardChem().addTarget(protocol=chemprot.ProtOptimizeMultiEpitope,
-                                      targets=['inScore'],
-                                      inputs=['inputROIs'],
-                                      outputs=['inScore'])
-=======
+
 SelectAttributeWizardChem().addTarget(protocol=chemprot.ProtocolRankDocking,
                                       targets=['defineScore'],
                                       inputs=['inputMoleculesSets', 'defineInput'],
@@ -130,7 +103,6 @@
                                         targets=[f'inputScore_{label}'],
                                         inputs=[f'inputSet_{label}'],
                                         outputs=[f'inputScore_{label}'])
->>>>>>> 4429c0cd
 
 
 class SelectMultiAttributeWizardChem(SelectAttributeWizard):
