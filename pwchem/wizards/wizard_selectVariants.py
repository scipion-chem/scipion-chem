--- conflicted
+++ resolved
@@ -55,33 +55,9 @@
 
   def show(self, form, *params):
     protocol = form.protocol
-<<<<<<< HEAD
     inpObj = self.getInputSeqVar(protocol)
 
     auxList = list(inpObj.getMutationsInLineage().keys())
-=======
-    mutList = getMutations(protocol)
-    auxList, varsList = [], []
-    for mut in mutList:
-        doubleVars = ' '.join(str(mut).split()[1:]).split(',')
-        for dVar in doubleVars:
-            if '/' in dVar:
-                for var in dVar.split('/'):
-                    if var.endswith('.'):
-                        var = var[:-1]
-                    if ';' in var:
-                        varEle = var.split(';')
-                        var = varEle[0]
-                    auxList.append(var.strip())
-            else:
-                if dVar.endswith('.'):
-                    dVar = dVar[:-1]
-                if ';' in dVar:
-                    dVarEle = dVar.split(';')
-                    dvar = dVarEle[0]
-                auxList.append(dVar.strip())
-    auxList = list(set(auxList))
->>>>>>> f26e569f
     auxList.sort()
     varsList = []
     for var in auxList:
