--- conflicted
+++ resolved
@@ -50,40 +50,6 @@
 __version__ = version.__version__
 
 class Plugin(pwem.Plugin):
-<<<<<<< HEAD
-    @classmethod
-    def defineBinaries(cls, env):
-        cls.addRDKitPackage(env)
-        cls.addOpenbabelPackage(env)
-        cls.addMGLToolsPackage(env)
-        cls.addJChemPaintPackage(env)
-        cls.addAliViewPackage(env)
-        cls.addVMDPackage(env)
-        cls.addMDTrajPackage(env)
-        cls.addDEAPPackage(env)
-        cls.addRanxPackage(env)
-        cls.addSCORCHenv(env)
-
-    @classmethod
-    def _defineVariables(cls):
-        # Package home directories
-        cls._defineEmVar(RDKIT_DIC['home'], cls.getEnvName(RDKIT_DIC))
-        cls._defineEmVar(MGL_DIC['home'], cls.getEnvName(MGL_DIC))
-        cls._defineEmVar(JCHEM_DIC['home'], cls.getEnvName(JCHEM_DIC))
-        cls._defineEmVar(ALIVIEW_DIC['home'], cls.getEnvName(ALIVIEW_DIC))
-        cls._defineEmVar(VMD_DIC['home'], cls.getEnvName(VMD_DIC))
-        cls._defineEmVar(OPENBABEL_DIC['home'], cls.getEnvName(OPENBABEL_DIC))
-        cls._defineEmVar(SHAPEIT_DIC['home'], cls.getEnvName(SHAPEIT_DIC))
-        cls._defineEmVar(SCORCH2_DIC['home'], cls.getEnvName(SCORCH2_DIC))
-
-        # Common enviroments
-        cls._defineVar('RDKIT_ENV_ACTIVATION', cls.getEnvActivationCommand(RDKIT_DIC))
-        cls._defineVar('BIOCONDA_ENV_ACTIVATION', cls.getEnvActivationCommand(BIOCONDA_DIC))
-        cls._defineVar('OPENABEL_ENV_ACTIVATION', cls.getEnvActivationCommand(OPENBABEL_DIC))
-        cls._defineVar(MAX_MOLS_SET, 1000000, var_type=VarTypes.INTEGER,
-                                     description='Maximum size for a SetOfSmallMolecules with 1 file per molecule to avoid memory '
-                                                             'and IO overuse')
-=======
 	@classmethod
 	def defineBinaries(cls, env):
 		cls.addRDKitPackage(env)
@@ -95,6 +61,7 @@
 		cls.addMDTrajPackage(env)
 		cls.addDEAPPackage(env)
 		cls.addRanxPackage(env)
+    cls.addSCORCHenv(env)
 
 	@classmethod
 	def _defineVariables(cls):
@@ -106,6 +73,7 @@
 		cls._defineEmVar(VMD_DIC['home'], cls.getEnvName(VMD_DIC))
 		cls._defineEmVar(OPENBABEL_DIC['home'], cls.getEnvName(OPENBABEL_DIC))
 		cls._defineEmVar(SHAPEIT_DIC['home'], cls.getEnvName(SHAPEIT_DIC))
+    cls._defineEmVar(SCORCH2_DIC['home'], cls.getEnvName(SCORCH2_DIC))
 
 		# Common enviroments
 		cls._defineVar('RDKIT_ENV_ACTIVATION', cls.getEnvActivationCommand(RDKIT_DIC))
@@ -114,7 +82,6 @@
 		cls._defineVar(MAX_MOLS_SET, 1000000, var_type=VarTypes.INTEGER,
 									 description='Maximum size for a SetOfSmallMolecules with 1 file per molecule to avoid memory '
 															 'and IO overuse')
->>>>>>> 7fd10c79
 
 ########################### ENVIROMENT MANIPULATION COMMON FUNCTIONS ###########################
     @classmethod
@@ -143,416 +110,234 @@
         return os.path.join(envBasePath, innerPath) if innerPath else envBasePath
 
 ######################## PACKAGES #########################
-<<<<<<< HEAD
     @classmethod
     def addRDKitPackage(cls, env, default=True):
-        # Instantiating install helper
-        installer = InstallHelper(RDKIT_DIC['name'], packageHome=cls.getVar(RDKIT_DIC['home']), packageVersion=RDKIT_DIC['version'])
-
-        # Defining env path
-        env_path = os.environ.get('PATH', "")  # keep path since conda likely in there
-
-        # Installing package
-        rdkitEnvName = cls.getEnvName(RDKIT_DIC)
-        installer.addCommand(f'conda create -c conda-forge --name {rdkitEnvName} '
-                             f'{RDKIT_DIC["name"]}={RDKIT_DIC["version"]} oddt=0.7 python=3.10 -y', 'RDKIT_ENV_CREATED')\
-            .addCommand(f'{cls.getEnvActivationCommand(RDKIT_DIC) } && conda install conda-forge::scikit-learn-extra -y', 'SKLEARN_INSTALLED')\
-            .addCommand('mkdir -p oddtModels', 'ODTMODELS_CREATED')\
-            .addPackage(env, dependencies=['conda'], default=default, vars={'PATH': env_path} if env_path else None)
+      # Instantiating install helper
+      installer = InstallHelper(RDKIT_DIC['name'], packageHome=cls.getVar(RDKIT_DIC['home']), packageVersion=RDKIT_DIC['version'])
+
+      # Defining env path
+      env_path = os.environ.get('PATH', "")  # keep path since conda likely in there
+
+      # Installing package
+      rdkitEnvName = cls.getEnvName(RDKIT_DIC)
+      installer.addCommand(f'conda create -c conda-forge --name {rdkitEnvName} '
+                 f'{RDKIT_DIC["name"]}={RDKIT_DIC["version"]} oddt=0.7 python=3.10 -y', 'RDKIT_ENV_CREATED')\
+        .addCommand(f'{cls.getEnvActivationCommand(RDKIT_DIC) } && conda install conda-forge::scikit-learn-extra -y', 'SKLEARN_INSTALLED')\
+        .addCommand('mkdir -p oddtModels', 'ODTMODELS_CREATED')\
+        .addPackage(env, dependencies=['conda'], default=default, vars={'PATH': env_path} if env_path else None)
 
 
     @classmethod
     def addMGLToolsPackage(cls, env, default=True):
-        # Instantiating install helper
-        installer = InstallHelper(MGL_DIC['name'], packageHome=cls.getVar(MGL_DIC['home']), packageVersion=MGL_DIC['version'])
-
-        # Defining file names
-        tar_file = cls.getDefTar(MGL_DIC)
-
-        # Installing package
-        installer.getExtraFile('https://ccsb.scripps.edu/download/532/', 'MGLTOOLS_DOWNLOADED', fileName=tar_file)\
-            .addCommand(f'tar -xf {tar_file} --strip-components 1 && rm {tar_file}', 'MGLTOOLS_EXTRACTED')\
-            .addCommand('export DISPLAY= && {}'.format(cls.getDefPath(MGL_DIC, 'install.sh')), 'MGLTOOLS_INSTALLED')\
-            .addPackage(env, dependencies=['wget', 'tar'], default=default)
+      # Instantiating install helper
+      installer = InstallHelper(MGL_DIC['name'], packageHome=cls.getVar(MGL_DIC['home']), packageVersion=MGL_DIC['version'])
+
+      # Defining file names
+      tar_file = cls.getDefTar(MGL_DIC)
+
+      # Installing package
+      installer.getExtraFile('https://ccsb.scripps.edu/download/532/', 'MGLTOOLS_DOWNLOADED', fileName=tar_file)\
+        .addCommand(f'tar -xf {tar_file} --strip-components 1 && rm {tar_file}', 'MGLTOOLS_EXTRACTED')\
+        .addCommand('export DISPLAY= && {}'.format(cls.getDefPath(MGL_DIC, 'install.sh')), 'MGLTOOLS_INSTALLED')\
+        .addPackage(env, dependencies=['wget', 'tar'], default=default)
 
     @classmethod
     def addJChemPaintPackage(cls, env, default=True):
-        # Instantiating install helper
-        installer = InstallHelper(JCHEM_DIC['name'], packageHome=cls.getVar(JCHEM_DIC['home']), packageVersion=JCHEM_DIC['version'])
-
-        # Defining filename to download
-        jchem_file = f"jchempaint-{JCHEM_DIC['version']}.jar"
-
-        installer.getExtraFile(f"https://sourceforge.net/projects/cdk/files/JChemPaint/{JCHEM_DIC['version']}/{jchem_file}/download", 'JCHEM_DOWNLOADED', fileName=jchem_file)\
-            .addCommand(f'chmod +x {jchem_file}', 'JCHEM_INSTALLED')\
-            .addPackage(env, dependencies=['wget'], default=default)
+      # Instantiating install helper
+      installer = InstallHelper(JCHEM_DIC['name'], packageHome=cls.getVar(JCHEM_DIC['home']), packageVersion=JCHEM_DIC['version'])
+
+      # Defining filename to download
+      jchem_file = f"jchempaint-{JCHEM_DIC['version']}.jar"
+
+      installer.getExtraFile(f"https://sourceforge.net/projects/cdk/files/JChemPaint/{JCHEM_DIC['version']}/{jchem_file}/download", 'JCHEM_DOWNLOADED', fileName=jchem_file)\
+        .addCommand(f'chmod +x {jchem_file}', 'JCHEM_INSTALLED')\
+        .addPackage(env, dependencies=['wget'], default=default)
 
     @classmethod
     def addOpenbabelPackage(cls, env, default=True):
-        # Instantiating openbabel install helper
-        openbabelInstaller = InstallHelper(OPENBABEL_DIC['name'], packageHome=cls.getVar(OPENBABEL_DIC['home']),
-                                                                             packageVersion=OPENBABEL_DIC['version'])
-
-        # Generating installation commands
-        openbabelInstaller.getCondaEnvCommand()\
-            .addCondaPackages(['openbabel', 'swig', 'plip', 'pdbfixer', 'pymol-open-source'], channel='conda-forge')\
-            .addCondaPackages(['clustalo'], channel='bioconda', targetName='CLUSTALO_INSTALLED')\
-            .addCommand(f'{cls.getEnvActivationCommand(OPENBABEL_DIC)} && '
-                        f'git clone https://github.com/mqcomplab/bitbirch.git && cd bitbirch && pip install -e .',
-                        'BITBIRCH_INSTALLED')\
-            .addPackage(env, dependencies=['git', 'conda', 'cmake', 'make', 'pip'], default=default)
-
-        # # Instantiating shape it install helper
-        binariesDirectory = SHAPEIT_DIC['name']
-        shapeItInstaller = InstallHelper(SHAPEIT_DIC['name'], packageHome=cls.getVar(SHAPEIT_DIC['home']),
-                                                                         packageVersion=SHAPEIT_DIC['version'])
-
-        # Installing package
-        shapeHome = cls.getProgramHome(SHAPEIT_DIC)
-        shapeItInstaller.getCloneCommand(cls.getShapeItGithub(), binaryFolderName=binariesDirectory) \
-            .addCommand(f'cd {binariesDirectory} && mkdir build && cd build && '
-                                    f'{cls.getEnvActivationCommand(OPENBABEL_DIC)} && '
-                                    f'cmake -DCMAKE_INSTALL_PREFIX={shapeHome} -DOPENBABEL3_INCLUDE_DIR=$CONDA_PREFIX/include/openbabel3 '
-                                    f'-DOPENBABEL3_LIBRARIES=$CONDA_PREFIX/lib/libopenbabel.so .. && '
-                                    f'make && make install', 'MAKEFILES_BUILT') \
-            .addCommand(f'cp {binariesDirectory}/build/shape-it bin/shape-it', 'BIN_ENABLED') \
-            .addPackage(env, dependencies=['git', 'conda', 'cmake', 'make'], default=default)
+      # Instantiating openbabel install helper
+      openbabelInstaller = InstallHelper(OPENBABEL_DIC['name'], packageHome=cls.getVar(OPENBABEL_DIC['home']),
+                                         packageVersion=OPENBABEL_DIC['version'])
+
+      # Generating installation commands
+      obEnvName = cls.getEnvName(OPENBABEL_DIC)
+      openbabelInstaller.addCommand(f'conda create -y -c conda-forge --name {obEnvName} python=3.11 '
+                                    f'openbabel={OPENBABEL_DIC["version"]} pymol-open-source')\
+        .addCondaPackages(['swig', 'plip', 'pdbfixer'], channel='conda-forge')\
+        .addCondaPackages(['clustalo', 'pip=25'], channel='bioconda', targetName='CLUSTALO_INSTALLED') \
+        .addCommand(f'{cls.getEnvActivationCommand(OPENBABEL_DIC)} && '
+                    f'git clone https://github.com/mqcomplab/bitbirch.git && cd bitbirch && pip install -e .',
+                    'BITBIRCH_INSTALLED') \
+        .addPackage(env, dependencies=['git', 'conda', 'cmake', 'make', 'pip'], default=default)
+
+      # # Instantiating shape it install helper
+      binariesDirectory = SHAPEIT_DIC['name']
+      shapeItInstaller = InstallHelper(SHAPEIT_DIC['name'], packageHome=cls.getVar(SHAPEIT_DIC['home']),
+                                       packageVersion=SHAPEIT_DIC['version'])
+
+      # Installing package
+      shapeHome = cls.getProgramHome(SHAPEIT_DIC)
+      shapeItInstaller.getCloneCommand(cls.getShapeItGithub(), binaryFolderName=binariesDirectory) \
+        .addCommand(f'cd {binariesDirectory} && mkdir build && cd build && '
+                    f'{cls.getEnvActivationCommand(OPENBABEL_DIC)} && '
+                    f'cmake -DCMAKE_INSTALL_PREFIX={shapeHome} -DOPENBABEL3_INCLUDE_DIR=$CONDA_PREFIX/include/openbabel3 '
+                    f'-DOPENBABEL3_LIBRARIES=$CONDA_PREFIX/lib/libopenbabel.so .. && '
+                    f'make && make install', 'MAKEFILES_BUILT') \
+        .addCommand(f'cp {binariesDirectory}/build/shape-it bin/shape-it', 'BIN_ENABLED') \
+        .addPackage(env, dependencies=['git', 'conda', 'cmake', 'make'], default=default)
 
     @classmethod
     def addAliViewPackage(cls, env, default=True):
-        # Instantiating install helper
-        installer = InstallHelper(ALIVIEW_DIC['name'], packageHome=cls.getVar(ALIVIEW_DIC['home']), packageVersion=ALIVIEW_DIC['version'])
-
-        # Defining filename
-        file_name = cls.getDefTar(ALIVIEW_DIC)
-
-        # Installing package
-        installer.getExtraFile(cls.getAliviewUrl(), 'ALIVIEW_DOWNLOADED', fileName=file_name)\
-            .addCommand(f'tar -xf {file_name} && rm {file_name}', 'ALIVIEW_EXTRACTED')\
-            .addCommand(f"conda create --name {BIOCONDA_DIC['name']}-{BIOCONDA_DIC['version']} --file {cls.getEnvSpecsPath('bioconda')} -y", 'BIOCONDA_ENV_CREATED')\
-            .addPackage(env, dependencies=['wget', 'conda'], default=default)
+      # Instantiating install helper
+      installer = InstallHelper(ALIVIEW_DIC['name'], packageHome=cls.getVar(ALIVIEW_DIC['home']), packageVersion=ALIVIEW_DIC['version'])
+
+      # Defining filename
+      file_name = cls.getDefTar(ALIVIEW_DIC)
+
+      # Installing package
+      installer.getExtraFile(cls.getAliviewUrl(), 'ALIVIEW_DOWNLOADED', fileName=file_name)\
+        .addCommand(f'tar -xf {file_name} && rm {file_name}', 'ALIVIEW_EXTRACTED')\
+        .addCommand(f"conda create --name {BIOCONDA_DIC['name']}-{BIOCONDA_DIC['version']} --file {cls.getEnvSpecsPath('bioconda')} -y", 'BIOCONDA_ENV_CREATED')\
+        .addPackage(env, dependencies=['wget', 'conda'], default=default)
 
     @classmethod
     def addVMDPackage(cls, env, default=True):
-        # Instantiating install helper
-        installer = InstallHelper(VMD_DIC['name'], packageHome=cls.getVar(VMD_DIC['home']), packageVersion=VMD_DIC['version'])
-
-        installer.getCondaEnvCommand().addCondaPackages(['vmd'], channel='conda-forge')\
-            .addPackage(env, dependencies=['conda'], default=default)
+      # Instantiating install helper
+      installer = InstallHelper(VMD_DIC['name'], packageHome=cls.getVar(VMD_DIC['home']), packageVersion=VMD_DIC['version'])
+
+      installer.getCondaEnvCommand().addCondaPackages(['vmd'], channel='conda-forge')\
+        .addPackage(env, dependencies=['conda'], default=default)
 
     @classmethod
     def addMDTrajPackage(cls, env, default=True):
-        # Instantiating install helper
-        installer = InstallHelper(MDTRAJ_DIC['name'], packageHome=cls.getVar(MDTRAJ_DIC['home']), packageVersion=MDTRAJ_DIC['version'])
-
-        installer.getCondaEnvCommand().addCondaPackages(['mdtraj', 'matplotlib', 'acpype'], channel='conda-forge')\
-            .addPackage(env, dependencies=['conda'], default=default)
+      # Instantiating install helper
+      installer = InstallHelper(MDTRAJ_DIC['name'], packageHome=cls.getVar(MDTRAJ_DIC['home']),
+                                packageVersion=MDTRAJ_DIC['version'])
+
+      installer.getCondaEnvCommand().addCondaPackages(['mdtraj', 'matplotlib', 'acpype'], channel='conda-forge')\
+        .addPackage(env, dependencies=['conda'], default=default)
 
     @classmethod
     def addDEAPPackage(cls, env, default=True):
-        # Instantiating install helper
-        installer = InstallHelper(DEAP_DIC['name'], packageHome=cls.getVar(DEAP_DIC['home']),
-                                                            packageVersion=DEAP_DIC['version'])
-
-        scipionEnvPath = cls.getEnvPath(innerPath='envs/scipion3/lib/python3.8/site-packages/grape')
-        installer.addCommand(f'{cls.getCondaActivationCmd()}conda activate scipion3 && conda install conda-forge::deap -y')\
-            .addCommand('git clone https://github.com/bdsul/grape.git') \
-            .addCommand(f'mv grape {scipionEnvPath}') \
-            .addPackage(env, dependencies=['conda', 'git'], default=default)
+      # Instantiating install helper
+      installer = InstallHelper(DEAP_DIC['name'], packageHome=cls.getVar(DEAP_DIC['home']),
+                                packageVersion=DEAP_DIC['version'])
+
+      scipionEnvPath = cls.getEnvPath(innerPath='envs/scipion3/lib/python3.8/site-packages/grape')
+      installer.addCommand(f'{cls.getCondaActivationCmd()}conda activate scipion3 && conda install conda-forge::deap -y')\
+        .addCommand('git clone https://github.com/bdsul/grape.git') \
+        .addCommand(f'mv grape {scipionEnvPath}') \
+        .addPackage(env, dependencies=['conda', 'git'], default=default)
 
     @classmethod
     def addRanxPackage(cls, env, default=True):
-        # Instantiating install helper
-        installer = InstallHelper(RANX_DIC['name'], packageHome=cls.getVar(RANX_DIC['home']),
-                                                            packageVersion=RANX_DIC['version'])
-
-        installer.getCondaEnvCommand(RANX_DIC['name'], binaryVersion=RANX_DIC['version'], pythonVersion='3.10').\
-            addCommand(f'{cls.getEnvActivationCommand(RANX_DIC)} && pip install ranx', 'RANKX_INSTALLED') \
-            .addPackage(env, dependencies=['conda', 'pip'], default=default)
-
-    @classmethod
-    def addSCORCHenv(cls, env, default=True):
-        # Instantiating install helper
-        installer = InstallHelper(SCORCH2_DIC['name'],
-                                  packageHome=cls.getVar(SCORCH2_DIC['home']),
-                                  packageVersion=SCORCH2_DIC['version'])
-
-        # Create the environment with mamba/conda
-        scorchEnvName = cls.getEnvName(SCORCH2_DIC)
-        installer.addCommand(
-            f"conda create -n {scorchEnvName} "
-            "python=3.10 numpy pandas scipy matplotlib-base seaborn scikit-learn tqdm "
-            "optuna dask xgboost rdkit openbabel sqlalchemy joblib pycairo rlpycairo "
-            "fonttools contourpy pyparsing python-dateutil pytz packaging typing-extensions "
-            "freetype-py reportlab shap pip -c conda-forge -y",
-            'SCORCH2_ENV_CREATED'
-        )
-
-        installer.addCommand(
-            f"{cls.getEnvActivationCommand(SCORCH2_DIC)} && mkdir -p scorchModels",
-            'SCORCH_MODELS_FOLDER_CREATED'
-        )
-
-        #download and extract models from Zenodo
-        modelUrl = "https://zenodo.org/records/17335679/files/SCORCH2_models.xz?download=1"
-        installer.addCommand(
-            f"{cls.getEnvActivationCommand(SCORCH2_DIC)} && "
-            "cd scorchModels && "
-            f"wget -O SCORCH2_models.xz {modelUrl} && "
-            "xz -d SCORCH2_models.xz && "
-            "tar -xf SCORCH2_models && "
-            "[ -f models/sc2_ps.xgb ] && [ -f models/sc2_pb.xgb ] && "
-            "[ -f models/sc2_ps_scaler ] && [ -f models/sc2_pb_scaler ] && "
-            "echo '? SCORCH2 models successfully downloaded and placed in scorchModels/models/'",
-            'SCORCH_MODELS_DOWNLOADED'
-        )
-
-        installer.addCommand(
-            f"{cls.getEnvActivationCommand(SCORCH2_DIC)} && "
-            "git clone https://github.com/LinCompbio/SCORCH2.git",
-            'SCORCH2_REPO_CLONED'
-        )
-
-        installer.addPackage(env, dependencies=['mamba', 'conda'], default=default)
-
+      # Instantiating install helper
+      installer = InstallHelper(RANX_DIC['name'], packageHome=cls.getVar(RANX_DIC['home']),
+                                packageVersion=RANX_DIC['version'])
+
+      installer.getCondaEnvCommand(RANX_DIC['name'], binaryVersion=RANX_DIC['version'], pythonVersion='3.10').\
+        addCommand(f'{cls.getEnvActivationCommand(RANX_DIC)} && pip install ranx', 'RANKX_INSTALLED') \
+        .addPackage(env, dependencies=['conda', 'pip'], default=default)
+
+
+    @classmethod
+      def addSCORCHenv(cls, env, default=True):
+          # Instantiating install helper
+          installer = InstallHelper(SCORCH2_DIC['name'],
+                                    packageHome=cls.getVar(SCORCH2_DIC['home']),
+                                    packageVersion=SCORCH2_DIC['version'])
+
+          # Create the environment with mamba/conda
+          scorchEnvName = cls.getEnvName(SCORCH2_DIC)
+          installer.addCommand(
+              f"conda create -n {scorchEnvName} "
+              "python=3.10 numpy pandas scipy matplotlib-base seaborn scikit-learn tqdm "
+              "optuna dask xgboost rdkit openbabel sqlalchemy joblib pycairo rlpycairo "
+              "fonttools contourpy pyparsing python-dateutil pytz packaging typing-extensions "
+              "freetype-py reportlab shap pip -c conda-forge -y",
+              'SCORCH2_ENV_CREATED'
+          )
+
+          installer.addCommand(
+              f"{cls.getEnvActivationCommand(SCORCH2_DIC)} && mkdir -p scorchModels",
+              'SCORCH_MODELS_FOLDER_CREATED'
+          )
+
+          #download and extract models from Zenodo
+          modelUrl = "https://zenodo.org/records/17335679/files/SCORCH2_models.xz?download=1"
+          installer.addCommand(
+              f"{cls.getEnvActivationCommand(SCORCH2_DIC)} && "
+              "cd scorchModels && "
+              f"wget -O SCORCH2_models.xz {modelUrl} && "
+              "xz -d SCORCH2_models.xz && "
+              "tar -xf SCORCH2_models && "
+              "[ -f models/sc2_ps.xgb ] && [ -f models/sc2_pb.xgb ] && "
+              "[ -f models/sc2_ps_scaler ] && [ -f models/sc2_pb_scaler ] && "
+              "echo '? SCORCH2 models successfully downloaded and placed in scorchModels/models/'",
+              'SCORCH_MODELS_DOWNLOADED'
+          )
+
+          installer.addCommand(
+              f"{cls.getEnvActivationCommand(SCORCH2_DIC)} && "
+              "git clone https://github.com/LinCompbio/SCORCH2.git",
+              'SCORCH2_REPO_CLONED'
+          )
+
+          installer.addPackage(env, dependencies=['mamba', 'conda'], default=default)
 
     ##################### RUN CALLS ######################
     @classmethod
     def runScript(cls, protocol, scriptName, args, env, cwd=None, popen=False, wait=True, scriptDir=None, pyStr='python'):
-        """ Run a script from a given protocol using a specific environment """
-        scriptName = cls.getScriptsDir(scriptName) if scriptDir == None else os.path.join(scriptDir, scriptName)
-        fullProgram = '%s && %s %s' % (cls.getEnvActivationCommand(env), pyStr, scriptName)
-
-        if not popen:
-            protocol.runJob(fullProgram, args, env=cls.getEnviron(), cwd=cwd)
+      """ Run a script from a given protocol using a specific environment """
+      scriptName = cls.getScriptsDir(scriptName) if scriptDir == None else os.path.join(scriptDir, scriptName)
+      fullProgram = '%s && %s %s' % (cls.getEnvActivationCommand(env), pyStr, scriptName)
+
+      if not popen:
+        protocol.runJob(fullProgram, args, env=cls.getEnviron(), cwd=cwd)
+      else:
+        if wait:
+          subprocess.check_call(f'{fullProgram} {args}', cwd=cwd, shell=True)
         else:
-            if wait:
-                subprocess.check_call(f'{fullProgram} {args}', cwd=cwd, shell=True)
-            else:
-                subprocess.Popen(f'{fullProgram} {args}', cwd=cwd, shell=True)
+          subprocess.Popen(f'{fullProgram} {args}', cwd=cwd, shell=True)
 
     @classmethod
     def runCondaCommand(cls, protocol, args, condaDic, program, cwd=None, popen=False, silent=True):
-        """ General function to run conda commands """
-        fullProgram = f'{cls.getEnvActivationCommand(condaDic)} && {program} '
-        if not popen:
-            protocol.runJob(fullProgram, args, env=cls.getEnviron(), cwd=cwd, numberOfThreads=1)
-        else:
-            kwargs = {}
-            if silent:
-                kwargs = {"stdout": subprocess.DEVNULL, "stderr": subprocess.DEVNULL}
-            run(fullProgram + args, env=cls.getEnviron(), cwd=cwd, shell=True, **kwargs)
+      """ General function to run conda commands """
+      fullProgram = f'{cls.getEnvActivationCommand(condaDic)} && {program} '
+      if not popen:
+        protocol.runJob(fullProgram, args, env=cls.getEnviron(), cwd=cwd, numberOfThreads=1)
+      else:
+        kwargs = {}
+        if silent:
+          kwargs = {"stdout": subprocess.DEVNULL, "stderr": subprocess.DEVNULL}
+        run(fullProgram + args, env=cls.getEnviron(), cwd=cwd, shell=True, **kwargs)
 
     @classmethod
     def runShapeIt(cls, protocol, args, cwd=None):
-        """ Run shapeit command from a given protocol (it must be run from the shape-it dir, where the lib file is) """
-        binFile = os.path.join(cls.getProgramHome(SHAPEIT_DIC), 'bin/shape-it')
-        protocol.runJob(binFile, args, env=cls.getEnviron(), cwd=cwd)
+      """ Run shapeit command from a given protocol (it must be run from the shape-it dir, where the lib file is) """
+      binFile = os.path.join(cls.getProgramHome(SHAPEIT_DIC), 'bin/shape-it')
+      protocol.runJob(binFile, args, env=cls.getEnviron(), cwd=cwd)
 
     @classmethod
     def runJChemPaint(cls, protocol, cwd=None):
-        """ Run jchempaint command from a given protocol. """
-        protocol.runJob('java -jar {}'.format(cls.getProgramHome(JCHEM_DIC, 'jchempaint-{}.jar'.format(JCHEM_DIC['version']))), arguments='', env=cls.getEnviron(), cwd=cwd)
+      """ Run jchempaint command from a given protocol. """
+      protocol.runJob('java -jar {}'.format(cls.getProgramHome(JCHEM_DIC, 'jchempaint-{}.jar'.format(JCHEM_DIC['version']))), arguments='', env=cls.getEnviron(), cwd=cwd)
 
     @classmethod
     def runOPENBABEL(cls, protocol, program="obabel ", args=None, cwd=None, popen=False, silent=True):
-        """ Run openbabel command from a given protocol. """
-        cls.runCondaCommand(protocol, args, OPENBABEL_DIC, program, cwd, popen, silent)
+      """ Run openbabel command from a given protocol. """
+      cls.runCondaCommand(protocol, args, OPENBABEL_DIC, program, cwd, popen, silent)
 
     @classmethod
     def runACPYPE(cls, protocol, program='acpype', args=None, cwd=None, popen=False, silent=True):
-        """ Run ACPYPE command from a given protocol. """
-        cls.runCondaCommand(protocol, args, MDTRAJ_DIC, program, cwd, popen, silent)
+      """ Run ACPYPE command from a given protocol. """
+      cls.runCondaCommand(protocol, args, MDTRAJ_DIC, program, cwd, popen, silent)
 
     @classmethod
     def runPLIP(cls, args, cwd=None):
-        """ Run PLIP command from a given protocol. """
-        fullProgram = '%s && %s ' % (cls.getEnvActivationCommand(OPENBABEL_DIC), 'plip')
-        run(fullProgram + args, env=cls.getEnviron(), cwd=cwd, shell=True)
-=======
-	@classmethod
-	def addRDKitPackage(cls, env, default=True):
-		# Instantiating install helper
-		installer = InstallHelper(RDKIT_DIC['name'], packageHome=cls.getVar(RDKIT_DIC['home']), packageVersion=RDKIT_DIC['version'])
-
-		# Defining env path
-		env_path = os.environ.get('PATH', "")  # keep path since conda likely in there
-
-		# Installing package
-		rdkitEnvName = cls.getEnvName(RDKIT_DIC)
-		installer.addCommand(f'conda create -c conda-forge --name {rdkitEnvName} '
-							 f'{RDKIT_DIC["name"]}={RDKIT_DIC["version"]} oddt=0.7 python=3.10 -y', 'RDKIT_ENV_CREATED')\
-			.addCommand(f'{cls.getEnvActivationCommand(RDKIT_DIC) } && conda install conda-forge::scikit-learn-extra -y', 'SKLEARN_INSTALLED')\
-			.addCommand('mkdir -p oddtModels', 'ODTMODELS_CREATED')\
-			.addPackage(env, dependencies=['conda'], default=default, vars={'PATH': env_path} if env_path else None)
-
-
-	@classmethod
-	def addMGLToolsPackage(cls, env, default=True):
-		# Instantiating install helper
-		installer = InstallHelper(MGL_DIC['name'], packageHome=cls.getVar(MGL_DIC['home']), packageVersion=MGL_DIC['version'])
-
-		# Defining file names
-		tar_file = cls.getDefTar(MGL_DIC)
-
-		# Installing package
-		installer.getExtraFile('https://ccsb.scripps.edu/download/532/', 'MGLTOOLS_DOWNLOADED', fileName=tar_file)\
-			.addCommand(f'tar -xf {tar_file} --strip-components 1 && rm {tar_file}', 'MGLTOOLS_EXTRACTED')\
-			.addCommand('export DISPLAY= && {}'.format(cls.getDefPath(MGL_DIC, 'install.sh')), 'MGLTOOLS_INSTALLED')\
-			.addPackage(env, dependencies=['wget', 'tar'], default=default)
-
-	@classmethod
-	def addJChemPaintPackage(cls, env, default=True):
-		# Instantiating install helper
-		installer = InstallHelper(JCHEM_DIC['name'], packageHome=cls.getVar(JCHEM_DIC['home']), packageVersion=JCHEM_DIC['version'])
-
-		# Defining filename to download
-		jchem_file = f"jchempaint-{JCHEM_DIC['version']}.jar"
-
-		installer.getExtraFile(f"https://sourceforge.net/projects/cdk/files/JChemPaint/{JCHEM_DIC['version']}/{jchem_file}/download", 'JCHEM_DOWNLOADED', fileName=jchem_file)\
-			.addCommand(f'chmod +x {jchem_file}', 'JCHEM_INSTALLED')\
-			.addPackage(env, dependencies=['wget'], default=default)
-
-	@classmethod
-	def addOpenbabelPackage(cls, env, default=True):
-		# Instantiating openbabel install helper
-		openbabelInstaller = InstallHelper(OPENBABEL_DIC['name'], packageHome=cls.getVar(OPENBABEL_DIC['home']),
-																			 packageVersion=OPENBABEL_DIC['version'])
-
-		# Generating installation commands
-		obEnvName = cls.getEnvName(OPENBABEL_DIC)
-		openbabelInstaller.addCommand(f'conda create -y -c conda-forge --name {obEnvName} python=3.11 '
-																	f'openbabel={OPENBABEL_DIC["version"]} pymol-open-source')\
-			.addCondaPackages(['swig', 'plip', 'pdbfixer'], channel='conda-forge')\
-			.addCondaPackages(['clustalo', 'pip=25'], channel='bioconda', targetName='CLUSTALO_INSTALLED') \
-			.addCommand(f'{cls.getEnvActivationCommand(OPENBABEL_DIC)} && '
-									f'git clone https://github.com/mqcomplab/bitbirch.git && cd bitbirch && pip install -e .',
-									'BITBIRCH_INSTALLED') \
-			.addPackage(env, dependencies=['git', 'conda', 'cmake', 'make', 'pip'], default=default)
-
-		# # Instantiating shape it install helper
-		binariesDirectory = SHAPEIT_DIC['name']
-		shapeItInstaller = InstallHelper(SHAPEIT_DIC['name'], packageHome=cls.getVar(SHAPEIT_DIC['home']),
-																		 packageVersion=SHAPEIT_DIC['version'])
-
-		# Installing package
-		shapeHome = cls.getProgramHome(SHAPEIT_DIC)
-		shapeItInstaller.getCloneCommand(cls.getShapeItGithub(), binaryFolderName=binariesDirectory) \
-			.addCommand(f'cd {binariesDirectory} && mkdir build && cd build && '
-									f'{cls.getEnvActivationCommand(OPENBABEL_DIC)} && '
-									f'cmake -DCMAKE_INSTALL_PREFIX={shapeHome} -DOPENBABEL3_INCLUDE_DIR=$CONDA_PREFIX/include/openbabel3 '
-									f'-DOPENBABEL3_LIBRARIES=$CONDA_PREFIX/lib/libopenbabel.so .. && '
-									f'make && make install', 'MAKEFILES_BUILT') \
-			.addCommand(f'cp {binariesDirectory}/build/shape-it bin/shape-it', 'BIN_ENABLED') \
-			.addPackage(env, dependencies=['git', 'conda', 'cmake', 'make'], default=default)
-
-	@classmethod
-	def addAliViewPackage(cls, env, default=True):
-		# Instantiating install helper
-		installer = InstallHelper(ALIVIEW_DIC['name'], packageHome=cls.getVar(ALIVIEW_DIC['home']), packageVersion=ALIVIEW_DIC['version'])
-
-		# Defining filename
-		file_name = cls.getDefTar(ALIVIEW_DIC)
-
-		# Installing package
-		installer.getExtraFile(cls.getAliviewUrl(), 'ALIVIEW_DOWNLOADED', fileName=file_name)\
-			.addCommand(f'tar -xf {file_name} && rm {file_name}', 'ALIVIEW_EXTRACTED')\
-			.addCommand(f"conda create --name {BIOCONDA_DIC['name']}-{BIOCONDA_DIC['version']} --file {cls.getEnvSpecsPath('bioconda')} -y", 'BIOCONDA_ENV_CREATED')\
-			.addPackage(env, dependencies=['wget', 'conda'], default=default)
-
-	@classmethod
-	def addVMDPackage(cls, env, default=True):
-		# Instantiating install helper
-		installer = InstallHelper(VMD_DIC['name'], packageHome=cls.getVar(VMD_DIC['home']), packageVersion=VMD_DIC['version'])
-
-		installer.getCondaEnvCommand().addCondaPackages(['vmd'], channel='conda-forge')\
-			.addPackage(env, dependencies=['conda'], default=default)
-
-	@classmethod
-	def addMDTrajPackage(cls, env, default=True):
-		# Instantiating install helper
-		installer = InstallHelper(MDTRAJ_DIC['name'], packageHome=cls.getVar(MDTRAJ_DIC['home']),
-															packageVersion=MDTRAJ_DIC['version'])
-
-		installer.getCondaEnvCommand().addCondaPackages(['mdtraj', 'matplotlib', 'acpype'], channel='conda-forge')\
-			.addPackage(env, dependencies=['conda'], default=default)
-
-	@classmethod
-	def addDEAPPackage(cls, env, default=True):
-		# Instantiating install helper
-		installer = InstallHelper(DEAP_DIC['name'], packageHome=cls.getVar(DEAP_DIC['home']),
-															packageVersion=DEAP_DIC['version'])
-
-		scipionEnvPath = cls.getEnvPath(innerPath='envs/scipion3/lib/python3.8/site-packages/grape')
-		installer.addCommand(f'{cls.getCondaActivationCmd()}conda activate scipion3 && conda install conda-forge::deap -y')\
-			.addCommand('git clone https://github.com/bdsul/grape.git') \
-			.addCommand(f'mv grape {scipionEnvPath}') \
-			.addPackage(env, dependencies=['conda', 'git'], default=default)
-
-	@classmethod
-	def addRanxPackage(cls, env, default=True):
-		# Instantiating install helper
-		installer = InstallHelper(RANX_DIC['name'], packageHome=cls.getVar(RANX_DIC['home']),
-															packageVersion=RANX_DIC['version'])
-
-		installer.getCondaEnvCommand(RANX_DIC['name'], binaryVersion=RANX_DIC['version'], pythonVersion='3.10').\
-			addCommand(f'{cls.getEnvActivationCommand(RANX_DIC)} && pip install ranx', 'RANKX_INSTALLED') \
-			.addPackage(env, dependencies=['conda', 'pip'], default=default)
-
-	##################### RUN CALLS ######################
-	@classmethod
-	def runScript(cls, protocol, scriptName, args, env, cwd=None, popen=False, wait=True, scriptDir=None, pyStr='python'):
-		""" Run a script from a given protocol using a specific environment """
-		scriptName = cls.getScriptsDir(scriptName) if scriptDir == None else os.path.join(scriptDir, scriptName)
-		fullProgram = '%s && %s %s' % (cls.getEnvActivationCommand(env), pyStr, scriptName)
-
-		if not popen:
-			protocol.runJob(fullProgram, args, env=cls.getEnviron(), cwd=cwd)
-		else:
-			if wait:
-				subprocess.check_call(f'{fullProgram} {args}', cwd=cwd, shell=True)
-			else:
-				subprocess.Popen(f'{fullProgram} {args}', cwd=cwd, shell=True)
-
-	@classmethod
-	def runCondaCommand(cls, protocol, args, condaDic, program, cwd=None, popen=False, silent=True):
-		""" General function to run conda commands """
-		fullProgram = f'{cls.getEnvActivationCommand(condaDic)} && {program} '
-		if not popen:
-			protocol.runJob(fullProgram, args, env=cls.getEnviron(), cwd=cwd, numberOfThreads=1)
-		else:
-			kwargs = {}
-			if silent:
-				kwargs = {"stdout": subprocess.DEVNULL, "stderr": subprocess.DEVNULL}
-			run(fullProgram + args, env=cls.getEnviron(), cwd=cwd, shell=True, **kwargs)
-
-	@classmethod
-	def runShapeIt(cls, protocol, args, cwd=None):
-		""" Run shapeit command from a given protocol (it must be run from the shape-it dir, where the lib file is) """
-		binFile = os.path.join(cls.getProgramHome(SHAPEIT_DIC), 'bin/shape-it')
-		protocol.runJob(binFile, args, env=cls.getEnviron(), cwd=cwd)
-
-	@classmethod
-	def runJChemPaint(cls, protocol, cwd=None):
-		""" Run jchempaint command from a given protocol. """
-		protocol.runJob('java -jar {}'.format(cls.getProgramHome(JCHEM_DIC, 'jchempaint-{}.jar'.format(JCHEM_DIC['version']))), arguments='', env=cls.getEnviron(), cwd=cwd)
-
-	@classmethod
-	def runOPENBABEL(cls, protocol, program="obabel ", args=None, cwd=None, popen=False, silent=True):
-		""" Run openbabel command from a given protocol. """
-		cls.runCondaCommand(protocol, args, OPENBABEL_DIC, program, cwd, popen, silent)
-
-	@classmethod
-	def runACPYPE(cls, protocol, program='acpype', args=None, cwd=None, popen=False, silent=True):
-		""" Run ACPYPE command from a given protocol. """
-		cls.runCondaCommand(protocol, args, MDTRAJ_DIC, program, cwd, popen, silent)
-
-	@classmethod
-	def runPLIP(cls, args, cwd=None):
-		""" Run PLIP command from a given protocol. """
-		fullProgram = '%s && %s ' % (cls.getEnvActivationCommand(OPENBABEL_DIC), 'plip')
-		run(fullProgram + args, env=cls.getEnviron(), cwd=cwd, shell=True)
->>>>>>> 7fd10c79
+      """ Run PLIP command from a given protocol. """
+      fullProgram = '%s && %s ' % (cls.getEnvActivationCommand(OPENBABEL_DIC), 'plip')
+      run(fullProgram + args, env=cls.getEnviron(), cwd=cwd, shell=True)
 
 ##################### UTILS ###########################
     @classmethod
