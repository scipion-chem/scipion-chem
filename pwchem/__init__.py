# **************************************************************************
# *
# * Authors:     Carlos Oscar Sorzano (coss@cnb.csic.es)
# *              Daniel Del Hoyo Gomez (ddelhoyo@cnb.csic.es)
# *
# * Unidad de  Bioinformatica of Centro Nacional de Biotecnologia , CSIC
# *
# * This program is free software; you can redistribute it and/or modify
# * it under the terms of the GNU General Public License as published by
# * the Free Software Foundation; either version 2 of the License, or
# * (at your option) any later version.
# *
# * This program is distributed in the hope that it will be useful,
# * but WITHOUT ANY WARRANTY; without even the implied warranty of
# * MERCHANTABILITY or FITNESS FOR A PARTICULAR PURPOSE.  See the
# * GNU General Public License for more details.
# *
# * You should have received a copy of the GNU General Public License
# * along with this program; if not, write to the Free Software
# * Foundation, Inc., 59 Temple Place, Suite 330, Boston, MA
# * 02111-1307  USA
# *
# *  All comments concerning this program package may be sent to the
# *  e-mail address 'scipion@cnb.csic.es'
# *
# **************************************************************************

"""
This package contains the protocols for
manipulation of atomic struct objects
"""

import os
from subprocess import run
import pyworkflow.utils as pwutils
from pyworkflow.tests import DataSet
import pwem
from .bibtex import _bibtexStr

from .constants import *

_logo = 'scipion-chem.png'
RDKIT = 'rdkit'

class Plugin(pwem.Plugin):
    _rdkitHome = os.path.join(pwem.Config.EM_ROOT, RDKIT)

    @classmethod
    def defineBinaries(cls, env):
        #PLIP environment (with pymol bundle)
        cls.addPLIPPackage(env, default=bool(cls.getCondaActivationCmd()))
        cls.addRDKitPackage(env, default=bool(cls.getCondaActivationCmd()))
        cls.addMGLToolsPackage(env, default=bool(cls.getCondaActivationCmd()))
        cls.addJChemPaintPackage(env, default=bool(cls.getCondaActivationCmd()))
        cls.addPyMolPackage(env, default=bool(cls.getCondaActivationCmd()))
        cls.addAliViewPackage(env, default=bool(cls.getCondaActivationCmd()))

    @classmethod
    def _defineVariables(cls):
        cls._defineVar("RDKIT_ENV_ACTIVATION", 'conda activate rdkit-env')
        cls._defineVar("PLIP_ENV_ACTIVATION", 'conda activate plip-env')
        cls._defineEmVar(MGL_DIC['home'], '{}-{}'.format(MGL_DIC['name'], MGL_DIC['version']))
        cls._defineEmVar(PYMOL_DIC['home'], '{}-{}'.format(PYMOL_DIC['name'], PYMOL_DIC['version']))
        cls._defineEmVar(JCHEM_DIC['home'], '{}-{}'.format(JCHEM_DIC['name'], JCHEM_DIC['version']))
        cls._defineEmVar(ALIVIEW_DIC['home'], '{}-{}'.format(ALIVIEW_DIC['name'], ALIVIEW_DIC['version']))

    @classmethod
    def getEnvActivation(cls, env):
      activation = cls.getVar("{}_ENV_ACTIVATION".format(env.upper()))
      return activation

    @classmethod
    def getRDKitEnvActivation(cls):
      activation = cls.getVar("RDKIT_ENV_ACTIVATION")
      return activation

    @classmethod
    def getPLIPEnvActivation(cls):
      activation = cls.getVar("PLIP_ENV_ACTIVATION")
      return activation


######################## PACKAGES #########################
    @classmethod
    def addPLIPPackage(cls, env, default=False):
      PLIP_INSTALLED = 'plip_installed'
      plip_commands = 'conda create -y -n plip-env python=3.6 && '
      plip_commands += '%s %s && ' % (cls.getCondaActivationCmd(), cls.getPLIPEnvActivation())
      #Installing openbabel
      plip_commands += 'conda install -y -c conda-forge/label/cf202003 openbabel && '
      #Installing swig
      plip_commands += 'conda install -y -c conda-forge swig && '
      #Installing Pymol
      plip_commands += 'conda install -y -c schrodinger -c conda-forge pymol &&'
      #Installing PLIP
      plip_commands += 'conda install -y -c conda-forge plip && touch {}'.format(PLIP_INSTALLED)

      plip_commands = [(plip_commands, PLIP_INSTALLED)]
      env.addPackage(PLIP_DIC['name'], version=PLIP_DIC['version'],
                     tar='void.tgz',
                     commands=plip_commands,
                     default=True)

    @classmethod
    def addPyMolPackage(cls, env, default=False):
      PYMOL_INSTALLED = 'pymol_installed'
      pymol_commands = 'wget https://pymol.org/installers/PyMOL-2.5.2_293-Linux-x86_64-py37.tar.bz2 -O {} && '.\
        format(cls.getDefTar(PYMOL_DIC, ext='tar.bz2'))
      pymol_commands += 'tar -jxf {} --strip-components 1 && rm {} &&'.\
        format(*[cls.getDefTar(PYMOL_DIC, ext='tar.bz2')]*2)
      pymol_commands += 'touch ' + PYMOL_INSTALLED
      pymol_commands = [(pymol_commands, PYMOL_INSTALLED)]
      env.addPackage(PYMOL_DIC['name'], version=PYMOL_DIC['version'],
                     tar='void.tgz',
                     commands=pymol_commands,
                     default=True)

    @classmethod
    def addMGLToolsPackage(cls, env, default=False):
<<<<<<< HEAD
        MGL_INSTALLED = "initMGLtools.sh"
        mgl_commands = 'wget https://ccsb.scripps.edu/download/548/ -O {} --no-check-certificate && '. \
            format(cls.getDefTar(MGL_DIC))
        mgl_commands += 'tar -xf {} --strip-components 1 && rm {} &&'.format(*[cls.getDefTar(MGL_DIC)] * 2)
        mgl_commands += 'cp install.sh install.bash && sed -i "s/bin\/sh/bin\/bash/g" install.bash && '
        mgl_commands += '{} && '.format(cls.getDefPath(MGL_DIC, 'install.bash'))
        mgl_commands += 'touch ' + MGL_INSTALLED
        mgl_commands = [(mgl_commands, MGL_INSTALLED)]

        env.addPackage(MGL_DIC['name'], version=MGL_DIC['version'],
                       tar='void.tgz',
                       commands=mgl_commands,
                       default=True)
=======
      MGL_INSTALLED = "initMGLtools.sh"
      mgl_commands = 'wget https://ccsb.scripps.edu/download/548/ -O {} --no-check-certificate && '. \
        format(cls.getDefTar(MGL_DIC))
      mgl_commands += 'tar -xf {} --strip-components 1 && rm {} &&'.format(*[cls.getDefTar(MGL_DIC)]*2)
      mgl_commands += 'cp install.sh install.bash && sed -i "s/bin\/sh/bin\/bash/g" install.bash && '
      mgl_commands += '{} && '.format(cls.getDefPath(MGL_DIC, 'install.bash'))
      mgl_commands += 'touch ' + MGL_INSTALLED
      mgl_commands = [(mgl_commands, MGL_INSTALLED)]

      env.addPackage(MGL_DIC['name'], version=MGL_DIC['version'],
                     tar='void.tgz',
                     commands=mgl_commands,
                     default=True)
>>>>>>> 71265820

    @classmethod
    def addJChemPaintPackage(cls, env, default=False):
        JCHEM_INSTALLED = 'jchem_installed'
        jchem_commands = 'wget https://github.com/downloads/JChemPaint/jchempaint/jchempaint-3.3-1210.jar -O {} && '.\
          format(cls.getDefPath(JCHEM_DIC, 'jchempaint-{}.jar'.format(JCHEM_DIC['version'])))
        jchem_commands += 'chmod +x {} && '.format(cls.getDefPath(JCHEM_DIC, 'jchempaint-{}.jar'.
                                                                  format(JCHEM_DIC['version'])))
        jchem_commands += ' touch %s' % JCHEM_INSTALLED

        jchem_commands = [(jchem_commands, JCHEM_INSTALLED)]

        env.addPackage(JCHEM_DIC['name'], version=JCHEM_DIC['version'],
                       tar='void.tgz',
                       commands=jchem_commands,
                       default=True)

    @classmethod
    def addRDKitPackage(cls, env, default=False):
        RDKIT_INSTALLED = 'rdkit_installed'

        installationCmd = cls.getCondaActivationCmd()
        installationCmd += ' conda create -y -c conda-forge -n rdkit-env rdkit oddt &&'
        installationCmd += ' mkdir oddtModels && touch %s' % RDKIT_INSTALLED

        rdkit_commands = [(installationCmd, RDKIT_INSTALLED)]

        envPath = os.environ.get('PATH', "")  # keep path since conda likely in there
        installEnvVars = {'PATH': envPath} if envPath else None
        env.addPackage(RDKIT,
                       tar='void.tgz',
                       commands=rdkit_commands,
                       neededProgs=cls.getDependencies(),
                       default=default,
                       vars=installEnvVars)

    @classmethod
    def addAliViewPackage(cls, env, default=False):
      SEQS_INSTALLED = 'aliview_installed'
      seqs_commands = 'wget https://ormbunkar.se/aliview/downloads/linux/linux-version-1.28/aliview.tgz -O {} ' \
                      '--no-check-certificate && '.format(cls.getDefTar(ALIVIEW_DIC))
      seqs_commands += 'tar -xf {} && rm {} &&'.format(*[cls.getDefTar(ALIVIEW_DIC)]*2)
      seqs_commands += ' conda install -y -c bioconda clustalo &&'
      seqs_commands += ' conda install -y -c bioconda muscle &&'
      seqs_commands += ' conda install -y -c bioconda mafft &&'
      seqs_commands += ' conda install -y -c bioconda emboss &&'
      seqs_commands += ' touch %s' % SEQS_INSTALLED

      seqs_commands = [(seqs_commands, SEQS_INSTALLED)]

      env.addPackage(ALIVIEW_DIC['name'], version=ALIVIEW_DIC['version'],
                     tar='void.tgz',
                     commands=seqs_commands,
                     default=True)


    ##################### RUN CALLS #################33333

    @classmethod
    def runRDKit(cls, protocol, program, args, cwd=None):
        """ Run rdkit command from a given protocol. """
        fullProgram = '%s %s && %s' % (cls.getCondaActivationCmd(), cls.getRDKitEnvActivation(), program)
        protocol.runJob(fullProgram, args, env=cls.getEnviron(), cwd=cwd)

    @classmethod
    def runScript(cls, protocol, scriptName, args, env, cwd=None):
      """ Run rdkit command from a given protocol. """
      scriptName = cls.getScriptsDir(scriptName)
      fullProgram = '%s %s && %s %s' % (cls.getCondaActivationCmd(), cls.getEnvActivation(env), 'python', scriptName)
      protocol.runJob(fullProgram, args, env=cls.getEnviron(), cwd=cwd)

    @classmethod
    def runJChemPaint(cls, protocol, cwd=None):
      """ Run jchempaint command from a given protocol. """
      protocol.runJob('java -jar {}'.format(cls.getProgramHome(JCHEM_DIC, 'jchempaint-{}.jar'.
                                                               format(JCHEM_DIC['version']))),
                      arguments='', env=cls.getEnviron(), cwd=cwd)

    @classmethod
    def runOPENBABEL(cls, protocol, program="obabel ", args=None, cwd=None, popen=False):
      """ Run openbabel command from a given protocol. """
      fullProgram = '%s %s && %s' % (cls.getCondaActivationCmd(), cls.getPLIPEnvActivation(), program)
      if not popen:
        protocol.runJob(fullProgram, args, env=cls.getEnviron(), cwd=cwd, numberOfThreads=1)
      else:
        run(fullProgram + args, env=cls.getEnviron(), cwd=cwd, shell=True)

    @classmethod
    def runPLIP(cls, args, cwd=None):
        """ Run PLIP command from a given protocol. """
        fullProgram = '%s %s && %s ' % (cls.getCondaActivationCmd(), cls.getPLIPEnvActivation(), 'plip')
        run(fullProgram + args, env=cls.getEnviron(), cwd=cwd, shell=True)


  ##################### UTILS ###########################

    @classmethod
    def getDependencies(cls):
      # try to get CONDA activation command
      condaActivationCmd = cls.getCondaActivationCmd()
      neededProgs = []
      if not condaActivationCmd:
        neededProgs.append('conda')

      return neededProgs

    @classmethod
    def getPluginHome(cls, path=""):
      import pwchem
      fnDir = os.path.split(pwchem.__file__)[0]
      return os.path.join(fnDir, path)

    # Default version paths
    @classmethod
    def getDefPath(cls, programDic, path=''):
        return os.path.join(pwem.Config.EM_ROOT, '{}-{}'.format(programDic['name'], programDic['version']), path)

    # In use paths
    @classmethod
    def getProgramHome(cls, programDic, path=''):
        return os.path.join(cls.getVar(programDic['home']), path)

    @classmethod
    def getScriptsDir(cls, scriptName):
      return cls.getPluginHome('scripts/%s' % scriptName)

    @classmethod
    def getMGLEnviron(cls):
      """ Create the needed environment for MGL Tools programs. """
      environ = pwutils.Environ(os.environ)
      pos = pwutils.Environ.BEGIN
      environ.update({
        'PATH': cls.getProgramHome(programDic=MGL_DIC, path='bin')
      }, position=pos)
      return environ

    @classmethod
    def getODDTModelsPath(cls, path=''):
      return os.path.abspath(os.path.join(cls._rdkitHome, 'oddtModels', path))

    @classmethod
    def getDefTar(cls, programDic, ext='tgz'):
      return os.path.join(cls.getDefPath(programDic), '{}-{}.{}'.format(programDic['name'], programDic['version'], ext))



DataSet(name='smallMolecules', folder='smallMolecules',
            files={
              'mix': 'mix/',
              'mol2': 'mol2/',
              'pdb': 'pdb/',
              'sdf': 'sdf/',
              'smi': 'smi/'})<|MERGE_RESOLUTION|>--- conflicted
+++ resolved
@@ -117,7 +117,6 @@
 
     @classmethod
     def addMGLToolsPackage(cls, env, default=False):
-<<<<<<< HEAD
         MGL_INSTALLED = "initMGLtools.sh"
         mgl_commands = 'wget https://ccsb.scripps.edu/download/548/ -O {} --no-check-certificate && '. \
             format(cls.getDefTar(MGL_DIC))
@@ -131,21 +130,6 @@
                        tar='void.tgz',
                        commands=mgl_commands,
                        default=True)
-=======
-      MGL_INSTALLED = "initMGLtools.sh"
-      mgl_commands = 'wget https://ccsb.scripps.edu/download/548/ -O {} --no-check-certificate && '. \
-        format(cls.getDefTar(MGL_DIC))
-      mgl_commands += 'tar -xf {} --strip-components 1 && rm {} &&'.format(*[cls.getDefTar(MGL_DIC)]*2)
-      mgl_commands += 'cp install.sh install.bash && sed -i "s/bin\/sh/bin\/bash/g" install.bash && '
-      mgl_commands += '{} && '.format(cls.getDefPath(MGL_DIC, 'install.bash'))
-      mgl_commands += 'touch ' + MGL_INSTALLED
-      mgl_commands = [(mgl_commands, MGL_INSTALLED)]
-
-      env.addPackage(MGL_DIC['name'], version=MGL_DIC['version'],
-                     tar='void.tgz',
-                     commands=mgl_commands,
-                     default=True)
->>>>>>> 71265820
 
     @classmethod
     def addJChemPaintPackage(cls, env, default=False):
