--- conflicted
+++ resolved
@@ -414,7 +414,6 @@
             rmsd += (x1-x2) ** 2
     return (rmsd / len(coords2)) ** (1/2)
 
-<<<<<<< HEAD
 def calculateRMSDKeys(coordDic1, coordDic2):
     '''Calculate the RMSD from two dic containing coordinates, using the keys of the
     first one
@@ -430,9 +429,7 @@
                 rmsd += (x1-x2) ** 2
             count += 1
     return (rmsd / count) ** (1/2)
-
-=======
->>>>>>> 89a60bf5
+  
 ################3 UTILS Sequence Object ################
 
 def getSequenceFastaName(sequence):
