--- conflicted
+++ resolved
@@ -1008,13 +1008,10 @@
   maxIt, minIt = max(iterable), min(iterable)
   return [((normRange[1] - normRange[0]) * (i - minIt)) / (maxIt - minIt) + normRange[0] for i in iterable]
 
-<<<<<<< HEAD
-=======
 def replaceInFiles(directory, old_string, new_string, file_extension="*"):
   command = f"find {directory} -type f -name '*{file_extension}' -exec sed -i 's/{old_string}/{new_string}/g' {{}} +"
   subprocess.run(command, shell=True, check=True)
 
->>>>>>> 4f31333d
 def replaceInFile(file, inStr, repStr):
   inStr, repStr = inStr.replace('\n', '\\n'), repStr.replace('\n', '\\n')
   subprocess.check_call(f'''sed -i -z 's/{inStr}/{repStr}/g' {file}''', shell=True)
