--- conflicted
+++ resolved
@@ -157,8 +157,4 @@
     outDir = os.path.abspath(outPockets.getSetDir())
     args = '{} -e {}'.format(outFile, tclFile)
 
-<<<<<<< HEAD
-    viewer = VmdViewFpocket(args, cwd=outDir).show()
-=======
-    return [VmdViewPopen(args, cwd=outDir)]
->>>>>>> 688d1c08
+    return [VmdViewPopen(args, cwd=outDir)]