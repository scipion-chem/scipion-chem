# **************************************************************************
# *
# * Authors: Daniel Del Hoyo (ddelhoyo@cnb.csic.es)
# *
# * This program is free software; you can redistribute it and/or modify
# * it under the terms of the GNU General Public License as published by
# * the Free Software Foundation; either version 2 of the License, or
# * (at your option) any later version.
# *
# * This program is distributed in the hope that it will be useful,
# * but WITHOUT ANY WARRANTY; without even the implied warranty of
# * MERCHANTABILITY or FITNESS FOR A PARTICULAR PURPOSE.  See the
# * GNU General Public License for more details.
# *
# * You should have received a copy of the GNU General Public License
# * along with this program; if not, write to the Free Software
# * Foundation, Inc., 59 Temple Place, Suite 330, Boston, MA
# * 02111-1307  USA
# *
# *  All comments concerning this program package may be sent to the
# *  e-mail address 'scipion@cnb.csic.es'
# *
# **************************************************************************

import os
import numpy as np
from subprocess import Popen
import matplotlib.pyplot as plt
import matplotlib
from tkinter.messagebox import askokcancel

import pyworkflow.viewer as pwviewer
from pyworkflow.protocol import params, Protocol

from pwem.objects import SetOfSequences, Sequence
from pwem.protocols import ProtSubSet
from pwem.viewers.mdviewer.viewer import MDViewer
from pwem.viewers import EmPlotter
<<<<<<< HEAD
=======

>>>>>>> a27b318f

from pwchem import Plugin as pwchem_plugin
from pwchem.objects import SequenceVariants, SetOfSequenceROIs, SetOfSequencesChem, SequenceChem, MultiEpitope
from pwchem.protocols import ProtExtractInteractingMols
from pwchem.constants import *
from pwchem.utils import getFilteredOutput
from pwchem.viewers import BioinformaticsDataViewer


def heatmap(data, rowLabels, colLabels, ax=None, cbarKw=None, cbarLabel="", **kwargs):
  """
  Create a heatmap from a numpy array and two lists of labels.

  Parameters
  ----------
  data
      A 2D numpy array of shape (M, N).
  rowLabels
      A list or array of length M with the labels for the rows.
  colLabels
      A list or array of length N with the labels for the columns.
  ax
      A `matplotlib.axes.Axes` instance to which the heatmap is plotted.  If
      not provided, use current axes or create a new one.  Optional.
  cbarKw
      A dictionary with arguments to `matplotlib.Figure.colorbar`.  Optional.
  cbarLabel
      The label for the colorbar.  Optional.
  **kwargs
      All other arguments are forwarded to `imshow`.
  """
  if ax is None:
    ax = plt.gca()

  if cbarKw is None:
    cbarKw = {}

  # Plot the heatmap
  im = ax.imshow(data, **kwargs)

  # Create colorbar
  cbar = ax.figure.colorbar(im, ax=ax, **cbarKw)
  cbar.ax.set_ylabel(cbarLabel, rotation=-90, va="bottom")

  # Show all ticks and label them with the respective list entries.
  ax.set_xticks(np.arange(data.shape[1]), labels=colLabels)
  ax.set_yticks(np.arange(data.shape[0]), labels=rowLabels)

  # Let the horizontal axes labeling appear on top.
  ax.tick_params(top=True, bottom=False,
                 labeltop=True, labelbottom=False)

  # Rotate the tick labels and set their alignment.
  plt.setp(ax.get_xticklabels(), rotation=-30, ha="right",
           rotation_mode="anchor")

  # Turn spines off and create white grid.
  ax.spines[:].set_visible(False)

  ax.set_xticks(np.arange(data.shape[1] + 1) - .5, minor=True)
  ax.set_yticks(np.arange(data.shape[0] + 1) - .5, minor=True)
  ax.grid(which="minor", color="w", linestyle='-', linewidth=3)
  ax.tick_params(which="minor", bottom=False, left=False)

  return im, cbar

def annotateHeatmap(im, data=None, valfmt="{x:.2f}",
                     textcolors=("black", "white"),
                     threshold=None, **textkw):
  """
  A function to annotate a heatmap.

  Parameters
  ----------
  im
      The AxesImage to be labeled.
  data
      Data used to annotate.  If None, the image's data is used.  Optional.
  valfmt
      The format of the annotations inside the heatmap.  This should either
      use the string format method, e.g. "$ {x:.2f}", or be a
      `matplotlib.ticker.Formatter`.  Optional.
  textcolors
      A pair of colors.  The first is used for values below a threshold,
      the second for those above.  Optional.
  threshold
      Value in data units according to which the colors from textcolors are
      applied.  If None (the default) uses the middle of the colormap as
      separation.  Optional.
  **kwargs
      All other arguments are forwarded to each call to `text` used to create
      the text labels.
  """
  if not isinstance(data, (list, np.ndarray)):
    data = im.get_array()

  # Normalize the threshold to the images color range.
  if threshold is not None:
    threshold = im.norm(threshold)
  else:
    threshold = im.norm(data.max()) / 2.

  # Set default alignment to center, but allow it to be
  # overwritten by textkw.
  kw = dict(horizontalalignment="center",
            verticalalignment="center")
  kw.update(textkw)

  # Get the formatter in case a string is supplied
  if isinstance(valfmt, str):
    valfmt = matplotlib.ticker.StrMethodFormatter(valfmt)

  # Loop over the data and create a `Text` for each "pixel".
  # Change the text's color depending on the data.
  texts = []
  for i in range(data.shape[0]):
    for j in range(data.shape[1]):
      kw.update(color=textcolors[int(im.norm(data[i, j]) > threshold)])
      text = im.axes.text(j, i, valfmt(data[i, j], None), **kw)
      texts.append(text)

  return texts

class SequenceAliView(pwviewer.CommandView):
    """ View for calling an external command. """

    def __init__(self, seqFiles, cwd, **kwargs):
      pwviewer.CommandView.__init__(self, f'{pwchem_plugin.getProgramHome(ALIVIEW_DIC)}/aliview/aliview '
                                          f'{" ".join(seqFiles)}',
                                    cwd=cwd, **kwargs)

    def show(self):
        Popen(self._cmd, cwd=self._cwd, shell=True)

class SequenceAliViewer(pwviewer.Viewer):
    """ Wrapper to visualize different type of sequence objects
    """
    _environments = [pwviewer.DESKTOP_TKINTER]
    _targets = [SetOfSequencesChem, SequenceChem, Sequence, SetOfSequences,
                SequenceVariants]

    def __init__(self, **kwargs):
        pwviewer.Viewer.__init__(self, **kwargs)
        self._views = []

    def getProtocol(self):
        if hasattr(self, 'protocol') and isinstance(self.protocol, Protocol):
            return self.protocol

    def showDefView(self, obj, outDir):
        outPath = os.path.join(outDir, 'viewSequences.fasta')
        if os.path.exists(outPath):
            os.remove(outPath)
        obj.exportToFile(outPath)
        return outPath

    def getOutDir(self):
        return os.path.abspath(self.getProtocol()._getExtraPath()
                               if self.getProtocol() else self.getProject().getTmpPath())

    def _visualize(self, obj, **kwargs):
        outDir = self.getOutDir()
        views, seqFiles = [], []
        if isinstance(obj, SetOfSequences) or isinstance(obj, Sequence):
            if hasattr(obj, '_aligned') and getattr(obj, '_aligned'):
                seqFiles += [os.path.abspath(obj.getAlignmentFileName())]
            else:
                seqFiles += [self.showDefView(obj, outDir)]

        elif isinstance(obj, SequenceVariants):
            seqFiles += [self.showDefView(obj, outDir)]

        elif isinstance(obj, SetOfSequenceROIs) or isinstance(obj, MultiEpitope):
            outPath = os.path.join(outDir, f'viewSequences_{obj.getSequenceObj().getId()}.fasta')
            obj.exportToFile(outPath)

            seqFiles += [outPath]
        views.append(SequenceAliView(seqFiles, cwd=outDir))

        return views

class SequenceGeneralViewer(pwviewer.ProtocolViewer):
  """ Protocol viewer to visualize different type of sequence objects
  """
  _label = 'Sequence viewer'
  _targets = [SetOfSequencesChem, SequenceChem, Sequence, SetOfSequences,
              SequenceVariants, SetOfSequenceROIs, MultiEpitope]
  _environments = [pwviewer.DESKTOP_TKINTER]

  def __init__(self, **kwargs):
    pwviewer.ProtocolViewer.__init__(self, **kwargs)

  def _defineParams(self, form):
    form.addSection(label='Sequence viewer')
    aGroup = form.addGroup('AliView viewer')
    aGroup.addParam('aliLabel', params.LabelParam, label='Display sequences with AliView: ',
                    help='Display the output sequences using AliView')
    
    tGroup = form.addGroup('Table viewer')
    tGroup.addParam('tableLabel', params.LabelParam, label='Display sequences in table format: ',
                    help='Display the output sequences using table format')
      
  def _getVisualizeDict(self):
    return {
      # AliView
      'aliLabel': self._viewSeqSet,

      # Table
      'tableLabel': self._viewTable,
    }

  def getOutputObject(self):
    seqSet = self.protocol
    if self.checkIfProtocol():
      # todo: grab output from the protocol independent of the type or name
      seqSet = seqSet.outputROIs
    return seqSet

  def _viewSeqSet(self, e=None):
    seqSet = self.getOutputObject()
    setV = SequenceAliViewer(project=self.getProject())
    views = setV._visualize(seqSet)
    return views

  def _viewTable(self, e=None):
    seqSet = self.getOutputObject()
    try:
      setV = MDViewer(project=self.getProject())
    except:
      setV = BioinformaticsDataViewer(project=self.getProject())
    views = setV._visualize(seqSet)
    return views

  def checkIfProtocol(self):
    if isinstance(self.protocol, Protocol):
      return True
    else:
      return False
  
class SequenceChemViewer(SequenceGeneralViewer):
    """ Protocol viewer to visualize different type of sequence objects
    """
    _label = 'Sequence chem viewer'
    _targets = [SetOfSequencesChem]
    _environments = [pwviewer.DESKTOP_TKINTER]

    def __init__(self, **kwargs):
        pwviewer.ProtocolViewer.__init__(self, **kwargs)

    def _defineParams(self, form):
        super()._defineParams(form)
        print('IM here: ', self.checkIfInteractions())
        if self.checkIfInteractions():
            self._defineInteractionParams(form)

    def _defineInteractionParams(self, form):
        outSeqs = self.getOutSequences()
        seqNames, molNames = outSeqs.getSequenceNames(), outSeqs.getInteractMolNames()

        form.addSection(label='Interaction viewer')
        sGroup = form.addGroup('Score filter')
        sGroup.addParam('chooseSeq', params.EnumParam, label='Display results for protein: ',
                        choices=['All'] + seqNames, default=0,
                        help='Display the selected results only for the specific protein')
        sGroup.addParam('chooseMol', params.EnumParam, label='Display results for molecules: ',
                        choices=['All'] + molNames, default=0,
                        help='Display the selected results only for the specific molecule')
        sGroup.addParam('scThres', params.FloatParam, label='Score threshold: ', default=0,
                        help='Display the interaction results over the selected score threshold')

        hGroup = form.addGroup('Scores View')
        hGroup.addParam('displayHeatMap', params.LabelParam, label='Display DTI heatmap: ',
                        help='Display a heatmap showing the scores for each protein-molecule pair')
        hGroup.addParam('displayHistogram', params.LabelParam, label='Display scores histogram: ',
                        help='Display a histogram showing the score distribution for the selected proteins '
                             'and molecules')
        hGroup.addParam('intervals', params.IntParam, default=11, label="Intervals",
                        help="Number of labels of the scale", expertLevel=params.LEVEL_ADVANCED)

        oGroup = form.addGroup('Generate output')
        oGroup.addParam('genProts', params.LabelParam, label='Generate protein sequences: ',
                        help='Generate an output of the filtered sequences of proteins'
                             '\ne.g: proteins passing the score filter specified above')
        oGroup.addParam('genMols', params.LabelParam, label='Generate small molecules: ',
                        help='Generate an output of the filtered molecules. '
                             '\ne.g: molecules passing the score filter specified above')
        return form

    def _getVisualizeDict(self):
        vDic = super()._getVisualizeDict()
        vDic.update({
            # Interaction views
            'displayHeatMap': self._viewHeatMap,
            'displayHistogram': self._viewHistogram,
            'genProts': self._generateProts,
            'genMols': self._generateMols,
        })
        return vDic

    def _viewHeatMap(self, paramName=None):
        outSeqs = self.getOutSequences()
        seqNames, molNames = outSeqs.getSequenceNames(), outSeqs.getInteractMolNames()
        if len(seqNames) * len(molNames) > 1000:
            try:
                msg = "A heatmap with the scores of the selected sequence-molecule pairs will be displayed.\n" \
                      "Big sets of sequences/molecules might take a while to process and display.\n" \
                      "Do you want to continue?"
                answer = askokcancel("Display heatmap", msg, parent=None)
            except:
                answer = True
        else:
            answer = True

        if answer:
            filtSeqNames, filtMolNames = self.getEnumText('chooseSeq'), self.getEnumText('chooseMol')
            intAr, seqNames, molNames = getFilteredOutput(outSeqs, filtSeqNames, filtMolNames, self.scThres.get())

            fig, ax = plt.subplots()
            im, _ = heatmap(intAr, seqNames, molNames, ax=ax,
                               cmap="YlGn", cbarLabel="ConPLex interaction score")
            annotateHeatmap(im, valfmt="{x:.2f}")
            fig.tight_layout()
            plt.show()

    def _viewHistogram(self, paramName=None):
      outSeqs = self.getOutSequences()
      filtSeqNames, filtMolNames = self.getEnumText('chooseSeq'), self.getEnumText('chooseMol')
      if filtMolNames == 'All':
        intAr, seqNames, molNames = getFilteredOutput(outSeqs, filtSeqNames, filtMolNames, self.scThres.get())
        scoreList = intAr.flatten()

        self.plotter = EmPlotter(x=1, y=1, windowTitle='Score distribution')
        outName = f'{filtSeqNames}'
        a = self.plotter.createSubPlot(f"{outName} distribution", f'{outName} scores', f"Score counts")
        low, high = min(scoreList), max(scoreList)
        a.set_xlim([low, high])

        n = 5
        mult = 10 ** n
        stepSize = int(round((high - low) / self.intervals.get(), n) * mult)
        bins = [i / mult for i in range(int(low * mult), int(high * mult), stepSize)]
        _, _, bars = a.hist(scoreList, bins=bins, linewidth=1, label="Map", rwidth=0.9)

        a.grid(True)
        return [self.plotter]

    def _generateProts(self, paramName=None):
        project = self.getProject()
        outSeqs = self.getOutSequences()
        filtSeqNames, filtMolNames = self.getEnumText('chooseSeq'), self.getEnumText('chooseMol')
        _, seqNames, _ = getFilteredOutput(outSeqs, filtSeqNames, filtMolNames, self.scThres.get())

        objIds = []
        for seq in self.getOutSequences():
            if seq.getSeqName() in seqNames:
                objIds.append(str(seq.getObjId()))

        try:
            msg = f"An output of the following {len(seqNames)} sequences will be generated:\n{','.join(seqNames)}"
            answer = askokcancel("Generate sequences output", msg, parent=None)
        except:
            answer = True

        if answer:
            protFilter = project.newProtocol(
                ProtSubSet, inputFullSet=self.getOutSequences(),
                selectIds=True, range=','.join(objIds)
            )

            protFilter.setObjLabel('Filtered sequences')
            project.launchProtocol(protFilter, wait=True)

    def _generateMols(self, paramName=None):
        project = self.getProject()
        outSeqs = self.getOutSequences()
        filtSeqNames, filtMolNames = self.getEnumText('chooseSeq'), self.getEnumText('chooseMol')
        _, _, filtMolNames = getFilteredOutput(outSeqs, filtSeqNames, filtMolNames, self.scThres.get())

        try:
            msg = f"An output of the following {len(filtMolNames)} molecules will be generated:\n{','.join(filtMolNames)}"
            answer = askokcancel("Generate sequences output", msg, parent=None)
        except:
            answer = True

        if answer:
            seqNames, molNames = self.getEnumText('chooseSeq'), self.getEnumText('chooseMol')
            scThres = self.scThres.get()
            protFilter = project.newProtocol(
                ProtExtractInteractingMols, inputSequences=self.getOutSequences(),
                chooseSeq=seqNames, chooseMol=molNames,
                scThres=scThres
            )
            project.launchProtocol(protFilter, wait=True)

    ############ UTILS ##############
    def getOutSequences(self):
        if self.checkIfProtocol():
            for oAttr in self.protocol.iterOutputAttributes():
                if isinstance(getattr(self.protocol, oAttr[0]), SetOfSequencesChem):
                    return getattr(self.protocol, oAttr[0])
        else:
            return self.protocol

    def checkIfProtocol(self):
        if isinstance(self.protocol, Protocol):
            return True
        else:
            return False

    def checkIfInteractions(self):
        if not self.checkIfProtocol():
            seqSet = self.protocol
        else:
            for oAttr in self.protocol.iterOutputAttributes():
                if type(getattr(self.protocol, oAttr[0])) == SetOfSequencesChem:
                    seqSet = getattr(self.protocol, oAttr[0])
        return seqSet.getInteractMols() is not None<|MERGE_RESOLUTION|>--- conflicted
+++ resolved
@@ -34,12 +34,8 @@
 
 from pwem.objects import SetOfSequences, Sequence
 from pwem.protocols import ProtSubSet
+from pwem.viewers import EmPlotter
 from pwem.viewers.mdviewer.viewer import MDViewer
-from pwem.viewers import EmPlotter
-<<<<<<< HEAD
-=======
-
->>>>>>> a27b318f
 
 from pwchem import Plugin as pwchem_plugin
 from pwchem.objects import SequenceVariants, SetOfSequenceROIs, SetOfSequencesChem, SequenceChem, MultiEpitope
